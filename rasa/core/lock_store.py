--- conflicted
+++ resolved
@@ -4,15 +4,11 @@
 import os
 
 from async_generator import asynccontextmanager
-from typing import Text, Optional, AsyncGenerator
+from typing import Text, Union, Optional, AsyncGenerator
 
 from rasa.core.constants import DEFAULT_LOCK_LIFETIME
-<<<<<<< HEAD
 from rasa.utils import common
-from rasa.core.lock import TicketLock, NO_TICKET_ISSUED
-=======
 from rasa.core.lock import TicketLock
->>>>>>> fb93eb17
 from rasa.utils.endpoints import EndpointConfig
 
 logger = logging.getLogger(__name__)
@@ -183,31 +179,6 @@
         else:
             logger.debug(f"Could not delete lock for conversation '{conversation_id}'.")
 
-<<<<<<< HEAD
-    def ensure_ticket_available(self, lock: TicketLock) -> None:
-        """Check for duplicate tickets issued for `lock`.
-
-        This function should be called before saving `lock`. Raises `TicketExistsError`
-        if the last issued ticket for `lock` does not match the last ticket issued
-        for a lock fetched from storage for `lock.conversation_id`. This indicates
-        that some other process has issued a ticket for `lock` in the meantime.
-        """
-
-        existing_lock = self.get_lock(lock.conversation_id)
-        if not existing_lock or existing_lock.last_issued == NO_TICKET_ISSUED:
-            # lock does not yet exist for conversation or no ticket has been issued
-            return
-
-        # raise if the last issued ticket number of `existing_lock` is not the same as
-        # that of the one being acquired
-        if existing_lock.last_issued != lock.last_issued:
-            raise TicketExistsError(
-                f"Ticket '{existing_lock.last_issued}' already exists "
-                f"for conversation ID '{lock.conversation_id}'."
-            )
-
-=======
->>>>>>> fb93eb17
 
 class RedisLockStore(LockStore):
     """Redis store for ticket locks."""
