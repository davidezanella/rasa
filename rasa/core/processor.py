--- conflicted
+++ resolved
@@ -85,13 +85,8 @@
             # save tracker state to continue conversation from this state
             self._save_tracker(tracker)
             logger.warning(
-<<<<<<< HEAD
-                "No policy ensemble or domain set. Skipping action prediction and "
-                "execution."
-=======
                 "No policy ensemble or domain set. Skipping action prediction "
                 "and execution."
->>>>>>> 3df8ba16
             )
             return None
 
