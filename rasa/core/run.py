import asyncio
import logging
from functools import partial
from typing import List, Optional, Text, Union

from sanic import Sanic
from sanic_cors import CORS

import rasa.core
import rasa.utils
import rasa.utils.io
from rasa.core import constants, utils
from rasa.core.agent import load_agent, Agent
from rasa.core.channels import BUILTIN_CHANNELS, InputChannel, console
from rasa.core.interpreter import NaturalLanguageInterpreter
from rasa.core.tracker_store import TrackerStore
from rasa.core.utils import AvailableEndpoints, configure_file_logging
from rasa.model import get_model_subdirectories, get_model
from rasa.utils.common import update_sanic_log_level, class_from_module_path

logger = logging.getLogger()  # get the root logger


def create_http_input_channels(
    channel: Optional[Text], credentials_file: Optional[Text]
) -> List["InputChannel"]:
    """Instantiate the chosen input channel."""

    if credentials_file:
        all_credentials = rasa.utils.io.read_yaml_file(credentials_file)
    else:
        all_credentials = {}

    if channel:
        return [_create_single_channel(channel, all_credentials.get(channel))]
    else:
        return [_create_single_channel(c, k) for c, k in all_credentials.items()]


def _create_single_channel(channel, credentials):
    from rasa.core.channels import BUILTIN_CHANNELS

    if channel in BUILTIN_CHANNELS:
        return BUILTIN_CHANNELS[channel].from_credentials(credentials)
    else:
        # try to load channel based on class name
        try:
            input_channel_class = class_from_module_path(channel)
            return input_channel_class.from_credentials(credentials)
        except (AttributeError, ImportError):
            raise Exception(
                "Failed to find input channel class for '{}'. Unknown "
                "input channel. Check your credentials configuration to "
                "make sure the mentioned channel is not misspelled. "
                "If you are creating your own channel, make sure it "
                "is a proper name of a class in a module.".format(channel)
            )


def configure_app(
    input_channels: Optional[List["InputChannel"]] = None,
    cors: Optional[Union[Text, List[Text]]] = None,
    auth_token: Optional[Text] = None,
    enable_api: bool = True,
    jwt_secret: Optional[Text] = None,
    jwt_method: Optional[Text] = None,
    route: Optional[Text] = "/webhooks/",
    port: int = constants.DEFAULT_SERVER_PORT,
<<<<<<< HEAD
    endpoints: Optional[AvailableEndpoints] = None,
=======
    log_file: Optional[Text] = None,
>>>>>>> a0686632
):
    """Run the agent."""
    from rasa import server

    if enable_api:
        app = server.create_app(
            cors_origins=cors,
            auth_token=auth_token,
            jwt_secret=jwt_secret,
            jwt_method=jwt_method,
            endpoints=endpoints,
        )
    else:
        app = Sanic(__name__, configure_logging=False)
        CORS(app, resources={r"/*": {"origins": cors or ""}}, automatic_options=True)

    configure_file_logging(log_file)

    if input_channels:
        rasa.core.channels.channel.register(input_channels, app, route=route)
    else:
        input_channels = []

    if logger.isEnabledFor(logging.DEBUG):
        utils.list_routes(app)

    # configure async loop logging
    async def configure_async_logging():
        if logger.isEnabledFor(logging.DEBUG):
            rasa.utils.io.enable_async_loop_debugging(asyncio.get_event_loop())

    app.add_task(configure_async_logging)

    if "cmdline" in {c.name() for c in input_channels}:

        async def run_cmdline_io(running_app: Sanic):
            """Small wrapper to shut down the server once cmd io is done."""
            await asyncio.sleep(1)  # allow server to start
            await console.record_messages(
                server_url=constants.DEFAULT_SERVER_FORMAT.format(port)
            )

            logger.info("Killing Sanic server now.")
            running_app.stop()  # kill the sanic serverx

        app.add_task(run_cmdline_io)

    return app


def serve_application(
    model_path: Optional[Text] = None,
    channel: Optional[Text] = None,
    port: int = constants.DEFAULT_SERVER_PORT,
    credentials: Optional[Text] = None,
    cors: Optional[Union[Text, List[Text]]] = None,
    auth_token: Optional[Text] = None,
    enable_api: bool = True,
    jwt_secret: Optional[Text] = None,
    jwt_method: Optional[Text] = None,
    endpoints: Optional[AvailableEndpoints] = None,
    remote_storage: Optional[Text] = None,
    log_file: Optional[Text] = None,
):
    if not channel and not credentials:
        channel = "cmdline"

    input_channels = create_http_input_channels(channel, credentials)

    app = configure_app(
        input_channels,
        cors,
        auth_token,
        enable_api,
        jwt_secret,
        jwt_method,
        port=port,
<<<<<<< HEAD
        endpoints=endpoints,
=======
        log_file=log_file,
>>>>>>> a0686632
    )

    logger.info(
        "Starting Rasa Core server on "
        "{}".format(constants.DEFAULT_SERVER_FORMAT.format(port))
    )

    app.register_listener(
        partial(load_agent_on_start, model_path, endpoints, remote_storage),
        "before_server_start",
    )

    update_sanic_log_level(log_file)

    app.run(host="0.0.0.0", port=port)


# noinspection PyUnusedLocal
async def load_agent_on_start(
    model_path: Text,
    endpoints: Optional[AvailableEndpoints],
    remote_storage: Optional[Text],
    app: Sanic,
    loop: Text,
):
    """Load an agent.

    Used to be scheduled on server start
    (hence the `app` and `loop` arguments)."""
    from rasa.core import broker

    try:
        _, nlu_model = get_model_subdirectories(get_model(model_path))
        _interpreter = NaturalLanguageInterpreter.create(nlu_model, endpoints.nlu)
    except Exception:
        logger.debug("Could not load interpreter from '{}'".format(model_path))
        _interpreter = None

    _broker = broker.from_endpoint_config(endpoints.event_broker)
    _tracker_store = TrackerStore.find_tracker_store(
        None, endpoints.tracker_store, _broker
    )

    model_server = endpoints.model if endpoints and endpoints.model else None

    app.agent = await load_agent(
        model_path,
        model_server=model_server,
        remote_storage=remote_storage,
        interpreter=_interpreter,
        generator=endpoints.nlg,
        tracker_store=_tracker_store,
        action_endpoint=endpoints.action,
    )

    if not app.agent:
        logger.warning(
            "Agent could not be loaded with the provided configuration. "
            "Load default agent without any model."
        )
        app.agent = Agent(
            interpreter=_interpreter,
            generator=endpoints.nlg,
            tracker_store=_tracker_store,
            action_endpoint=endpoints.action,
            model_server=model_server,
            remote_storage=remote_storage,
        )

    return app.agent


if __name__ == "__main__":
    raise RuntimeError(
        "Calling `rasa.core.run` directly is no longer supported. "
        "Please use `rasa run` to start a Rasa server or `rasa shell` to chat with "
        "your bot on the command line."
    )<|MERGE_RESOLUTION|>--- conflicted
+++ resolved
@@ -66,11 +66,8 @@
     jwt_method: Optional[Text] = None,
     route: Optional[Text] = "/webhooks/",
     port: int = constants.DEFAULT_SERVER_PORT,
-<<<<<<< HEAD
     endpoints: Optional[AvailableEndpoints] = None,
-=======
     log_file: Optional[Text] = None,
->>>>>>> a0686632
 ):
     """Run the agent."""
     from rasa import server
@@ -148,11 +145,8 @@
         jwt_secret,
         jwt_method,
         port=port,
-<<<<<<< HEAD
         endpoints=endpoints,
-=======
         log_file=log_file,
->>>>>>> a0686632
     )
 
     logger.info(
