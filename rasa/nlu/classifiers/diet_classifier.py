import logging

import numpy as np
import os
import pickle
import scipy.sparse
import warnings
import tensorflow as tf
import tensorflow_addons as tfa

from typing import Any, Dict, List, Optional, Text, Tuple, Union

import rasa.utils.io
import rasa.nlu.utils.bilou_utils as bilou_utils
from rasa.nlu.extractors import EntityExtractor
from rasa.nlu.test import determine_token_labels
from rasa.nlu.tokenizers.tokenizer import Token
from rasa.nlu.classifiers import LABEL_RANKING_LENGTH
from rasa.nlu.components import any_of
from rasa.utils import train_utils
from rasa.utils.tensorflow import layers
from rasa.utils.tensorflow.transformer import TransformerEncoder
from rasa.utils.tensorflow.models import RasaModel
from rasa.utils.tensorflow.model_data import RasaModelData, FeatureSignature
from rasa.nlu.constants import (
    INTENT,
    TEXT,
    ENTITIES,
    SPARSE_FEATURE_NAMES,
    DENSE_FEATURE_NAMES,
    TOKENS_NAMES,
)
from rasa.nlu.config import RasaNLUModelConfig
from rasa.nlu.training_data import TrainingData
from rasa.nlu.model import Metadata
from rasa.nlu.training_data import Message
from rasa.utils.tensorflow.constants import (
    LABEL,
    HIDDEN_LAYERS_SIZES,
    SHARE_HIDDEN_LAYERS,
    TRANSFORMER_SIZE,
    NUM_TRANSFORMER_LAYERS,
    NUM_HEADS,
    MAX_SEQ_LENGTH,
    BATCH_SIZES,
    BATCH_STRATEGY,
    EPOCHS,
    RANDOM_SEED,
    LEARNING_RATE,
    DENSE_DIM,
    RANKING_LENGTH,
    LOSS_TYPE,
    SIMILARITY_TYPE,
    NUM_NEG,
    SPARSE_INPUT_DROPOUT,
    MASKED_LM,
    ENTITY_RECOGNITION,
    INTENT_CLASSIFICATION,
    EVAL_NUM_EXAMPLES,
    EVAL_NUM_EPOCHS,
    UNIDIRECTIONAL_ENCODER,
    DROPRATE,
    DROPRATE_ATTENTION,
    NEG_MARGIN_SCALE,
    REGULARIZATION_CONSTANT,
    SCALE_LOSS,
    USE_MAX_SIM_NEG,
    MU_NEG,
    MU_POS,
    EMBED_DIM,
    BILOU_FLAG,
    KEY_RELATIVE_ATTENTION,
    VALUE_RELATIVE_ATTENTION,
    MAX_RELATIVE_POSITION,
)


logger = logging.getLogger(__name__)


class DIETClassifier(EntityExtractor):
    """label classifier using supervised embeddings.

    The embedding intent classifier embeds user inputs
    and intent labels into the same space.
    Supervised embeddings are trained by maximizing similarity between them.
    It also provides rankings of the labels that did not "win".

    The embedding intent classifier needs to be preceded by
    a featurizer in the pipeline.
    This featurizer creates the features used for the embeddings.
    It is recommended to use ``CountVectorsFeaturizer`` that
    can be optionally preceded by ``SpacyNLP`` and ``SpacyTokenizer``.

    Based on the starspace idea from: https://arxiv.org/abs/1709.03856.
    However, in this implementation the `mu` parameter is treated differently
    and additional hidden layers are added together with dropout.
    """

    provides = ["intent", "intent_ranking", "entities"]

    requires = [any_of(DENSE_FEATURE_NAMES[TEXT], SPARSE_FEATURE_NAMES[TEXT])]

    # default properties (DOC MARKER - don't remove)
    defaults = {
        # nn architecture
        # sizes of hidden layers before the embedding layer
        # for input words and intent labels,
        # the number of hidden layers is thus equal to the length of this list
        HIDDEN_LAYERS_SIZES: {TEXT: [], LABEL: []},
        # Whether to share the hidden layer weights between input words and labels
        SHARE_HIDDEN_LAYERS: False,
        # number of units in transformer
        TRANSFORMER_SIZE: 256,
        # number of transformer layers
        NUM_TRANSFORMER_LAYERS: 2,
        # number of attention heads in transformer
        NUM_HEADS: 4,
        # max sequence length if pos_encoding='emb'
        MAX_SEQ_LENGTH: 256,
        # training parameters
        # initial and final batch sizes - batch size will be
        # linearly increased for each epoch
        BATCH_SIZES: [64, 256],
        # how to create batches
        BATCH_STRATEGY: "balanced",  # string 'sequence' or 'balanced'
        # number of epochs
        EPOCHS: 300,
        # set random seed to any int to get reproducible results
        RANDOM_SEED: None,
        # optimizer
        LEARNING_RATE: 0.001,
        # embedding parameters
        # default dense dimension used if no dense features are present
        DENSE_DIM: {TEXT: 512, LABEL: 20},
        # dimension size of embedding vectors
        EMBED_DIM: 20,
        # the type of the similarity
        NUM_NEG: 20,
        # flag if minimize only maximum similarity over incorrect actions
        SIMILARITY_TYPE: "auto",  # string 'auto' or 'cosine' or 'inner'
        # the type of the loss function
        LOSS_TYPE: "softmax",  # string 'softmax' or 'margin'
        # number of top intents to normalize scores for softmax loss_type
        # set to 0 to turn off normalization
        RANKING_LENGTH: 10,
        # how similar the algorithm should try
        # to make embedding vectors for correct labels
        MU_POS: 0.8,  # should be 0.0 < ... < 1.0 for 'cosine'
        # maximum negative similarity for incorrect labels
        MU_NEG: -0.4,  # should be -1.0 < ... < 1.0 for 'cosine'
        # flag: if true, only minimize the maximum similarity for incorrect labels
        USE_MAX_SIM_NEG: True,
        # scale loss inverse proportionally to confidence of correct prediction
        SCALE_LOSS: True,
        # regularization parameters
        # the scale of L2 regularization
        REGULARIZATION_CONSTANT: 0.002,
        # the scale of how critical the algorithm should be of minimizing the
        # maximum similarity between embeddings of different labels
        NEG_MARGIN_SCALE: 0.8,
        # dropout rate for encoder
        DROPRATE: 0.2,
        # dropout rate for attention
        DROPRATE_ATTENTION: 0,
        # use a unidirectional or bidirectional encoder
        UNIDIRECTIONAL_ENCODER: False,
        # if true apply dropout to sparse tensors
        SPARSE_INPUT_DROPOUT: True,
        # visualization of accuracy
        # how often to calculate training accuracy
        EVAL_NUM_EPOCHS: 20,  # small values may hurt performance
        # how many examples to use for calculation of training accuracy
        EVAL_NUM_EXAMPLES: 0,  # large values may hurt performance
        # model config
        # if true intent classification is trained and intent predicted
        INTENT_CLASSIFICATION: True,
        # if true named entity recognition is trained and entities predicted
        ENTITY_RECOGNITION: True,
        # if true random tokens of the input message will be masked and the model
        # should predict those tokens
        MASKED_LM: False,
        # if true use key relative embeddings in attention
        KEY_RELATIVE_ATTENTION: False,
        # if true use key relative embeddings in attention
        VALUE_RELATIVE_ATTENTION: False,
        # max position for relative embeddings
        MAX_RELATIVE_POSITION: None,
        # BILOU_flag determines whether to use BILOU tagging or not.
        # More rigorous however requires more examples per entity
        # rule of thumb: use only if more than 100 egs. per entity
        BILOU_FLAG: True,
    }
    # end default properties (DOC MARKER - don't remove)

    # init helpers
    def _check_config_parameters(self) -> None:
        self.component_config = train_utils.check_deprecated_options(
            self.component_config
        )

        if (
            self.component_config[MASKED_LM]
            and self.component_config[NUM_TRANSFORMER_LAYERS] == 0
        ):
            raise ValueError(
                f"If number of transformer layers is 0, "
                f"'{MASKED_LM}' option should be 'False'."
            )

        if self.component_config.get(SHARE_HIDDEN_LAYERS):
            v1 = next(iter(self.component_config[HIDDEN_LAYERS_SIZES].values()))
            if any(
                v != v1 for v in self.component_config[HIDDEN_LAYERS_SIZES].values()
            ):
                raise ValueError(
                    f"If hidden layer weights are shared, "
                    f"{HIDDEN_LAYERS_SIZES} must coincide."
                )

        self.component_config = train_utils.update_similarity_type(
            self.component_config
        )

        if self.component_config[EVAL_NUM_EPOCHS] < 1:
            self.component_config[EVAL_NUM_EPOCHS] = self.component_config[EPOCHS]

    # package safety checks
    @classmethod
    def required_packages(cls) -> List[Text]:
        return ["tensorflow"]

    def __init__(
        self,
        component_config: Optional[Dict[Text, Any]] = None,
        inverted_label_dict: Optional[Dict[int, Text]] = None,
        inverted_tag_dict: Optional[Dict[int, Text]] = None,
        model: Optional[RasaModel] = None,
        batch_tuple_sizes: Optional[Dict] = None,
    ) -> None:
        """Declare instance variables with default values"""

        super().__init__(component_config)

        self._check_config_parameters()

        # transform numbers to labels
        self.inverted_label_dict = inverted_label_dict
        self.inverted_tag_dict = inverted_tag_dict

        self.model = model

        # encode all label_ids with numbers
        self._label_data = None

        # keep the input tuple sizes in self.batch_in
        self.batch_tuple_sizes = batch_tuple_sizes

        # number of entity tags
        self.num_tags = 0

        self.data_example = None

        self.label_key = (
            "label_ids" if self.component_config[INTENT_CLASSIFICATION] else None
        )

    @staticmethod
    def model_class() -> Any:
        return DIET

    # training data helpers:
    @staticmethod
    def _create_label_id_dict(
        training_data: TrainingData, attribute: Text
    ) -> Dict[Text, int]:
        """Create label_id dictionary"""

        distinct_label_ids = {
            example.get(attribute) for example in training_data.intent_examples
        } - {None}
        return {
            label_id: idx for idx, label_id in enumerate(sorted(distinct_label_ids))
        }

    def _create_tag_id_dict(self, training_data: TrainingData) -> Dict[Text, int]:
        """Create label_id dictionary"""

        if self.component_config[BILOU_FLAG]:
            return bilou_utils.build_tag_id_dict(training_data)

        distinct_tag_ids = set(
            [
                e["entity"]
                for example in training_data.entity_examples
                for e in example.get(ENTITIES)
            ]
        ) - {None}

        tag_id_dict = {
            tag_id: idx for idx, tag_id in enumerate(sorted(distinct_tag_ids), 1)
        }
        tag_id_dict["O"] = 0

        return tag_id_dict

    @staticmethod
    def _find_example_for_label(
        label: Text, examples: List[Message], attribute: Text
    ) -> Optional[Message]:
        for ex in examples:
            if ex.get(attribute) == label:
                return ex
        return None

    @staticmethod
    def _find_example_for_tag(
        tag: Text, examples: List[Message], attribute: Text
    ) -> Optional[Message]:
        for ex in examples:
            for e in ex.get(attribute):
                if e["entity"] == tag:
                    return ex
        return None

    @staticmethod
    def _check_labels_features_exist(
        labels_example: List[Message], attribute: Text
    ) -> bool:
        """Check if all labels have features set"""

        for label_example in labels_example:
            if (
                label_example.get(SPARSE_FEATURE_NAMES[attribute]) is None
                and label_example.get(DENSE_FEATURE_NAMES[attribute]) is None
            ):
                return False
        return True

    @staticmethod
    def _extract_and_add_features(
        message: Message, attribute: Text
    ) -> Tuple[Optional[scipy.sparse.spmatrix], Optional[np.ndarray]]:
        sparse_features = None
        dense_features = None

        if message.get(SPARSE_FEATURE_NAMES[attribute]) is not None:
            sparse_features = message.get(SPARSE_FEATURE_NAMES[attribute])

        if message.get(DENSE_FEATURE_NAMES[attribute]) is not None:
            dense_features = message.get(DENSE_FEATURE_NAMES[attribute])

        if sparse_features is not None and dense_features is not None:
            if sparse_features.shape[0] != dense_features.shape[0]:
                raise ValueError(
                    f"Sequence dimensions for sparse and dense features "
                    f"don't coincide in '{message.text}' for attribute '{attribute}'."
                )

        return sparse_features, dense_features

    def check_input_dimension_consistency(self, model_data: RasaModelData):
        if self.component_config.get(SHARE_HIDDEN_LAYERS):
            num_text_features = model_data.get_feature_dimension("text_features")
            num_label_features = model_data.get_feature_dimension("label_features")

            if num_text_features != num_label_features:
                raise ValueError(
                    "If embeddings are shared text features and label features "
                    "must coincide. Check the output dimensions of previous components."
                )

    def _extract_labels_precomputed_features(
        self, label_examples: List[Message], attribute: Text = INTENT
    ) -> List[np.ndarray]:
        """Collect precomputed encodings"""

        sparse_features = []
        dense_features = []

        for e in label_examples:
            _sparse, _dense = self._extract_and_add_features(e, attribute)
            if _sparse is not None:
                sparse_features.append(_sparse)
            if _dense is not None:
                dense_features.append(_dense)

        sparse_features = np.array(sparse_features)
        dense_features = np.array(dense_features)

        return [sparse_features, dense_features]

    @staticmethod
    def _compute_default_label_features(
        labels_example: List[Message],
    ) -> List[np.ndarray]:
        """Compute one-hot representation for the labels"""

        return [
            np.array(
                [
                    np.expand_dims(a, 0)
                    for a in np.eye(len(labels_example), dtype=np.float32)
                ]
            )
        ]

    def _create_label_data(
        self,
        training_data: TrainingData,
        label_id_dict: Dict[Text, int],
        attribute: Text,
    ) -> RasaModelData:
        """Create matrix with label_ids encoded in rows as bag of words.

        Find a training example for each label and get the encoded features
        from the corresponding Message object.
        If the features are already computed, fetch them from the message object
        else compute a one hot encoding for the label as the feature vector.
        """

        # Collect one example for each label
        labels_idx_example = []
        for label_name, idx in label_id_dict.items():
            label_example = self._find_example_for_label(
                label_name, training_data.intent_examples, attribute
            )
            labels_idx_example.append((idx, label_example))

        # Sort the list of tuples based on label_idx
        labels_idx_example = sorted(labels_idx_example, key=lambda x: x[0])
        labels_example = [example for (_, example) in labels_idx_example]

        # Collect features, precomputed if they exist, else compute on the fly
        if self._check_labels_features_exist(labels_example, attribute):
            features = self._extract_labels_precomputed_features(
                labels_example, attribute
            )
        else:
            features = self._compute_default_label_features(labels_example)

        label_data = RasaModelData()
        label_data.add_features("label_features", features)

        label_ids = np.array([idx for (idx, _) in labels_idx_example])
        # explicitly add last dimension to label_ids
        # to track correctly dynamic sequences
        label_data.add_features("label_ids", [np.expand_dims(label_ids, -1)])

        label_data.add_mask("label_mask", "label_features")

        return label_data

    def _use_default_label_features(self, label_ids: np.ndarray) -> List[np.ndarray]:
        return [
            np.array(
                [
                    self._label_data.get("label_features")[0][label_id]
                    for label_id in label_ids
                ]
            )
        ]

    def _create_model_data(
        self,
        training_data: List[Message],
        label_id_dict: Optional[Dict[Text, int]] = None,
        tag_id_dict: Optional[Dict[Text, int]] = None,
        label_attribute: Optional[Text] = None,
    ) -> RasaModelData:
        """Prepare data for training and create a SessionDataType object"""

        X_sparse = []
        X_dense = []
        Y_sparse = []
        Y_dense = []
        label_ids = []
        tag_ids = []

        for e in training_data:
            if label_attribute is None or e.get(label_attribute):
                _sparse, _dense = self._extract_and_add_features(e, TEXT)
                if _sparse is not None:
                    X_sparse.append(_sparse)
                if _dense is not None:
                    X_dense.append(_dense)

            if e.get(label_attribute):
                _sparse, _dense = self._extract_and_add_features(e, label_attribute)
                if _sparse is not None:
                    Y_sparse.append(_sparse)
                if _dense is not None:
                    Y_dense.append(_dense)

                if label_id_dict:
                    label_ids.append(label_id_dict[e.get(label_attribute)])

            if self.component_config[ENTITY_RECOGNITION] and tag_id_dict:
                if self.component_config[BILOU_FLAG]:
                    _tags = bilou_utils.tags_to_ids(e, tag_id_dict)
                else:
                    _tags = []
                    for t in e.get(TOKENS_NAMES[TEXT]):
                        _tag = determine_token_labels(t, e.get(ENTITIES), None)
                        _tags.append(tag_id_dict[_tag])
                # transpose to have seq_len x 1
                tag_ids.append(np.array([_tags]).T)

        X_sparse = np.array(X_sparse)
        X_dense = np.array(X_dense)
        Y_sparse = np.array(Y_sparse)
        Y_dense = np.array(Y_dense)
        label_ids = np.array(label_ids)
        tag_ids = np.array(tag_ids)

        model_data = RasaModelData(label_key=self.label_key)
        model_data.add_features("text_features", [X_sparse, X_dense])
        model_data.add_features("label_features", [Y_sparse, Y_dense])
        if label_attribute and model_data.feature_not_exists("label_features"):
            # no label features are present, get default features from _label_data
            model_data.add_features(
                "label_features", self._use_default_label_features(label_ids)
            )

        # explicitly add last dimension to label_ids
        # to track correctly dynamic sequences
        model_data.add_features("label_ids", [np.expand_dims(label_ids, -1)])
        model_data.add_features("tag_ids", [tag_ids])

        model_data.add_mask("text_mask", "text_features")
        model_data.add_mask("label_mask", "label_features")

        return model_data

    # train helpers
    def preprocess_train_data(self, training_data: TrainingData) -> RasaModelData:
        """Prepares data for training.

        Performs sanity checks on training data, extracts encodings for labels.
        """
        if self.component_config[BILOU_FLAG]:
            bilou_utils.apply_bilou_schema(training_data)

        label_id_dict = self._create_label_id_dict(training_data, attribute=INTENT)
        self.inverted_label_dict = {v: k for k, v in label_id_dict.items()}

        self._label_data = self._create_label_data(
            training_data, label_id_dict, attribute=INTENT
        )

        tag_id_dict = self._create_tag_id_dict(training_data)
        self.inverted_tag_dict = {v: k for k, v in tag_id_dict.items()}

        label_attribute = (
            INTENT if self.component_config[INTENT_CLASSIFICATION] else None
        )

        model_data = self._create_model_data(
            training_data.training_examples,
            label_id_dict,
            tag_id_dict,
            label_attribute=label_attribute,
        )

        self.num_tags = len(self.inverted_tag_dict)

        self.check_input_dimension_consistency(model_data)

        return model_data

    @staticmethod
    def _check_enough_labels(model_data: RasaModelData) -> bool:
        return len(np.unique(model_data.get("label_ids"))) >= 2

    def train(
        self,
        training_data: TrainingData,
        config: Optional[RasaNLUModelConfig] = None,
        **kwargs: Any,
    ) -> None:
        """Train the embedding intent classifier on a data set."""

        logger.debug("Started training embedding classifier.")

        # set numpy random seed
        np.random.seed(self.component_config[RANDOM_SEED])

        model_data = self.preprocess_train_data(training_data)
        if model_data.is_empty():
            logger.error(
                "Can not train DIET classifier. No data was provided. "
                "Skipping training of the classifier."
            )
            return

        if self.component_config[INTENT_CLASSIFICATION]:
            if not self._check_enough_labels(model_data):
                logger.error(
                    "Can not train intent classifier. "
                    "Need at least 2 different intent classes. "
                    "Skipping training of classifier."
                )
                return

        # keep one example for persisting and loading
        self.data_example = {k: [v[:1] for v in vs] for k, vs in model_data.items()}

        self.model = self.model_class()(
            model_data.get_signature(),
            self._label_data,
            self.inverted_tag_dict,
            self.component_config,
        )

        self.model.fit(
            model_data,
            self.component_config[EPOCHS],
            self.component_config[BATCH_SIZES],
            self.component_config[EVAL_NUM_EXAMPLES],
            self.component_config[EVAL_NUM_EPOCHS],
            self.component_config[BATCH_STRATEGY],
        )

    # process helpers
    def _predict(self, message: Message) -> Optional[Dict[Text, tf.Tensor]]:
        if self.model is None:
            logger.error(
                "There is no trained model: component is either not trained or "
                "didn't receive enough training data."
            )
            return

        # create session data from message and convert it into a batch of 1
        model_data = self._create_model_data([message])

        return self.model.predict(model_data)

    def _predict_label(
        self, predict_out: Optional[Dict[Text, tf.Tensor]]
    ) -> Tuple[Dict[Text, Any], List[Dict[Text, Any]]]:
        """Predicts the intent of the provided message."""

        label = {"name": None, "confidence": 0.0}
        label_ranking = []

        if predict_out is None:
            return label, label_ranking

        message_sim = predict_out["i_scores"].numpy()

        message_sim = message_sim.flatten()  # sim is a matrix

        label_ids = message_sim.argsort()[::-1]

        if (
            self.component_config[LOSS_TYPE] == "softmax"
            and self.component_config[RANKING_LENGTH] > 0
        ):
            message_sim = train_utils.normalize(
                message_sim, self.component_config[RANKING_LENGTH]
            )

        message_sim[::-1].sort()
        message_sim = message_sim.tolist()

        # if X contains all zeros do not predict some label
        if label_ids.size > 0:
            label = {
                "name": self.inverted_label_dict[label_ids[0]],
                "confidence": message_sim[0],
            }

            if (
                self.component_config[RANKING_LENGTH]
                and 0 < self.component_config[RANKING_LENGTH] < LABEL_RANKING_LENGTH
            ):
                output_length = self.component_config[RANKING_LENGTH]
            else:
                output_length = LABEL_RANKING_LENGTH

            ranking = list(zip(list(label_ids), message_sim))
            ranking = ranking[:output_length]
            label_ranking = [
                {"name": self.inverted_label_dict[label_idx], "confidence": score}
                for label_idx, score in ranking
            ]

        return label, label_ranking

    def _predict_entities(
        self, predict_out: Optional[Dict[Text, tf.Tensor]], message: Message
    ) -> List[Dict]:
        if predict_out is None:
            return []

        # load tf graph and session
        predictions = predict_out["e_ids"].numpy()

        tags = [self.inverted_tag_dict[p] for p in predictions[0]]

        if self.component_config[BILOU_FLAG]:
            tags = bilou_utils.remove_bilou_prefixes(tags)

        entities = self._convert_tags_to_entities(
            message.text, message.get("tokens", []), tags
        )

        extracted = self.add_extractor_name(entities)
        entities = message.get("entities", []) + extracted

        return entities

    @staticmethod
    def _convert_tags_to_entities(
        text: Text, tokens: List[Token], tags: List[Text]
    ) -> List[Dict[Text, Any]]:
        entities = []
        last_tag = "O"
        for token, tag in zip(tokens, tags):
            if tag == "O":
                last_tag = tag
                continue

            # new tag found
            if last_tag != tag:
                entity = {
                    "entity": tag,
                    "start": token.start,
                    "end": token.end,
                    "extractor": "DIET",
                }
                entities.append(entity)

            # belongs to last entity
            elif last_tag == tag:
                entities[-1]["end"] = token.end

            last_tag = tag

        for entity in entities:
            entity["value"] = text[entity["start"] : entity["end"]]

        return entities

    def process(self, message: Message, **kwargs: Any) -> None:
        """Return the most likely label and its similarity to the input."""

        out = self._predict(message)

        if self.component_config[INTENT_CLASSIFICATION]:
            label, label_ranking = self._predict_label(out)

            message.set("intent", label, add_to_output=True)
            message.set("intent_ranking", label_ranking, add_to_output=True)

        if self.component_config[ENTITY_RECOGNITION]:
            entities = self._predict_entities(out, message)

            message.set("entities", entities, add_to_output=True)

    def persist(self, file_name: Text, model_dir: Text) -> Dict[Text, Any]:
        """Persist this model into the passed directory.

        Return the metadata necessary to load the model again.
        """

        if self.model is None:
            return {"file": None}

        tf_model_file = os.path.join(model_dir, file_name + ".tf_model")

        rasa.utils.io.create_directory_for_file(tf_model_file)

        self.model.save(tf_model_file)

        with open(os.path.join(model_dir, file_name + ".data_example.pkl"), "wb") as f:
            pickle.dump(self.data_example, f)

        with open(os.path.join(model_dir, file_name + ".label_data.pkl"), "wb") as f:
            pickle.dump(self._label_data, f)

        with open(
            os.path.join(model_dir, file_name + ".inv_label_dict.pkl"), "wb"
        ) as f:
            pickle.dump(self.inverted_label_dict, f)

        with open(os.path.join(model_dir, file_name + ".inv_tag_dict.pkl"), "wb") as f:
            pickle.dump(self.inverted_tag_dict, f)

        with open(
            os.path.join(model_dir, file_name + ".batch_tuple_sizes.pkl"), "wb"
        ) as f:
            pickle.dump(self.batch_tuple_sizes, f)

        return {"file": file_name}

    @classmethod
    def load(
        cls,
        meta: Dict[Text, Any],
        model_dir: Text = None,
        model_metadata: Metadata = None,
        cached_component: Optional["DIETClassifier"] = None,
        **kwargs: Any,
    ) -> "DIETClassifier":
        """Loads the trained model from the provided directory."""

        if not model_dir or not meta.get("file"):
            warnings.warn(
                f"Failed to load nlu model. "
                f"Maybe the path '{os.path.abspath(model_dir)}' doesn't exist?"
            )
            return cls(component_config=meta)

        (
            batch_tuple_sizes,
            inv_label_dict,
            inv_tag_dict,
            label_data,
            meta,
            data_example,
        ) = cls._load_from_files(meta, model_dir)

        meta = train_utils.update_similarity_type(meta)

        model = cls._load_model(inv_tag_dict, label_data, meta, data_example, model_dir)

        return cls(
            component_config=meta,
            inverted_label_dict=inv_label_dict,
            inverted_tag_dict=inv_tag_dict,
            model=model,
            batch_tuple_sizes=batch_tuple_sizes,
        )

    @classmethod
    def _load_from_files(cls, meta: Dict[Text, Any], model_dir: Text):
        file_name = meta.get("file")

        with open(os.path.join(model_dir, file_name + ".data_example.pkl"), "rb") as f:
            data_example = pickle.load(f)

        with open(os.path.join(model_dir, file_name + ".label_data.pkl"), "rb") as f:
            label_data = pickle.load(f)

        with open(
            os.path.join(model_dir, file_name + ".inv_label_dict.pkl"), "rb"
        ) as f:
            inv_label_dict = pickle.load(f)

        with open(os.path.join(model_dir, file_name + ".inv_tag_dict.pkl"), "rb") as f:
            inv_tag_dict = pickle.load(f)

        with open(
            os.path.join(model_dir, file_name + ".batch_tuple_sizes.pkl"), "rb"
        ) as f:
            batch_tuple_sizes = pickle.load(f)

        return (
            batch_tuple_sizes,
            inv_label_dict,
            inv_tag_dict,
            label_data,
            meta,
            data_example,
        )

    @classmethod
    def _load_model(
        cls,
        inv_tag_dict: Dict[int, Text],
        label_data: RasaModelData,
        meta: Dict[Text, Any],
        data_example: Dict[Text, List[np.ndarray]],
        model_dir: Text,
    ):
        file_name = meta.get("file")
        tf_model_file = os.path.join(model_dir, file_name + ".tf_model")

        label_key = "label_ids" if meta[INTENT_CLASSIFICATION] else None
        model_data_example = RasaModelData(label_key=label_key, data=data_example)

        model = cls.model_class().load(
            tf_model_file,
            model_data_example,
            data_signature=model_data_example.get_signature(),
            label_data=label_data,
            inverted_tag_dict=inv_tag_dict,
            config=meta,
        )

        # build the graph for prediction
        predict_data_example = RasaModelData(
            label_key=label_key,
            data={k: vs for k, vs in model_data_example.items() if "text" in k},
        )

        model.build_for_predict(predict_data_example)

        return model


# pytype: disable=key-error


class DIET(RasaModel):
    def __init__(
        self,
        data_signature: Dict[Text, List[FeatureSignature]],
        label_data: RasaModelData,
        inverted_tag_dict: Optional[Dict[int, Text]],
        config: Dict[Text, Any],
    ) -> None:
        super().__init__(name="DIET", random_seed=config[RANDOM_SEED])

        self.config = config

        self.data_signature = data_signature
        self._check_data()

        self.predict_data_signature = {
            k: vs for k, vs in data_signature.items() if "text" in k
        }

        label_batch = label_data.prepare_batch()
        self.tf_label_data = self.batch_to_model_data_format(
            label_batch, label_data.get_signature()
        )
        self._num_tags = len(inverted_tag_dict) if inverted_tag_dict is not None else 0

        # tf objects
        self._tf_layers = {}
        self._prepare_layers()

        # tf training
        self._set_optimizer(tf.keras.optimizers.Adam(config[LEARNING_RATE]))
        self._create_metrics()
        self._update_metrics_to_log()

        self.all_labels_embed = None  # needed for efficient prediction

    def _check_data(self) -> None:
        if "text_features" not in self.data_signature:
            raise ValueError(
                f"No text features specified. "
                f"Cannot train '{self.__class__.__name__}' model."
            )
        if self.config[INTENT_CLASSIFICATION]:
            if "label_features" not in self.data_signature:
                raise ValueError(
                    f"No label features specified. "
                    f"Cannot train '{self.__class__.__name__}' model."
                )
            if (
                self.config[SHARE_HIDDEN_LAYERS]
                and self.data_signature["text_features"]
                != self.data_signature["label_features"]
            ):
                raise ValueError(
                    "If hidden layer weights are shared, data signatures "
                    "for text_features and label_features must coincide."
                )

        if self.config[ENTITY_RECOGNITION] and "tag_ids" not in self.data_signature:
            raise ValueError(
                f"No tag ids present. "
                f"Cannot train '{self.__class__.__name__}' model."
            )

    def _create_metrics(self) -> None:
        # self.metrics preserve order
        # output losses first
        self.mask_loss = tf.keras.metrics.Mean(name="m_loss")
        self.intent_loss = tf.keras.metrics.Mean(name="i_loss")
        self.entity_loss = tf.keras.metrics.Mean(name="e_loss")
        # output accuracies second
        self.mask_acc = tf.keras.metrics.Mean(name="m_acc")
        self.response_acc = tf.keras.metrics.Mean(name="i_acc")
        self.entity_f1 = tf.keras.metrics.Mean(name="e_f1")

    def _update_metrics_to_log(self) -> None:
        if self.config[MASKED_LM]:
            self.metrics_to_log += ["m_loss", "m_acc"]
        if self.config[INTENT_CLASSIFICATION]:
            self.metrics_to_log += ["i_loss", "i_acc"]
        if self.config[ENTITY_RECOGNITION]:
            self.metrics_to_log += ["e_loss", "e_f1"]

    def _prepare_layers(self) -> None:
        self.text_name = TEXT
        self._prepare_sequence_layers(self.text_name)
        if self.config[MASKED_LM]:
            self._prepare_mask_lm_layers(self.text_name)
        if self.config[INTENT_CLASSIFICATION]:
            self.label_name = TEXT if self.config[SHARE_HIDDEN_LAYERS] else LABEL
            self._prepare_input_layers(self.label_name)
            self._prepare_label_classification_layers()
        if self.config[ENTITY_RECOGNITION]:
            self._prepare_entity_recognition_layers()

    def _prepare_sparse_dense_layers(
        self,
        feature_signatures: List[FeatureSignature],
        name: Text,
        reg_lambda: float,
        dense_dim: int,
<<<<<<< HEAD
    ) -> None:
=======
    ) -> Optional[layers.DenseForSparse]:

>>>>>>> 24a82427
        sparse = False
        dense = False
        for is_sparse, shape in feature_signatures:
            if is_sparse:
                sparse = True
            else:
                dense = True
                # if dense features are present
                # use the feature dimension of the dense features
                dense_dim = shape[-1]

        if sparse:
<<<<<<< HEAD
            self._tf_layers[f"sparse_to_dense.{name}"] = tf_layers.DenseForSparse(
=======
            return layers.DenseForSparse(
>>>>>>> 24a82427
                units=dense_dim, reg_lambda=reg_lambda, name=name
            )
            if not dense:
                # create dense labels for the input to use in negative sampling
                self._tf_layers[
                    f"sparse_to_dense_ids.{name}"
                ] = tf_layers.DenseForSparse(
                    units=2, trainable=False, name=f"sparse_to_dense_ids.{name}"
                )

<<<<<<< HEAD
    def _prepare_input_layers(self, name: Text) -> None:
        self._tf_layers[f"sparse_dropout.{name}"] = tf_layers.SparseDropout(
            rate=self.config[DROPRATE]
        )
        self._prepare_sparse_dense_layers(
            self.data_signature[f"{name}_features"],
            name,
            self.config[C2],
            self.config[DENSE_DIM][name],
        )
        self._tf_layers[f"ffnn.{name}"] = tf_layers.Ffnn(
            self.config[HIDDEN_LAYERS_SIZES][name],
            self.config[DROPRATE],
            self.config[C2],
            name,
        )

    def _prepare_sequence_layers(self, name: Text) -> None:
        self._prepare_input_layers(name)

        self._tf_layers[f"{name}_transformer"] = (
            tf_layers.TransformerEncoder(
=======
    def _prepare_sequence_layers(self) -> None:
        self._tf_layers["sparse_dropout"] = layers.SparseDropout(
            rate=self.config[DROPRATE]
        )
        self._tf_layers["sparse_to_dense.text"] = self._create_sparse_dense_layer(
            self.data_signature["text_features"],
            "text",
            self.config[REGULARIZATION_CONSTANT],
            self.config[DENSE_DIM]["text"],
        )
        if self.config[LABEL_CLASSIFICATION]:
            self._tf_layers["sparse_to_dense.label"] = self._create_sparse_dense_layer(
                self.data_signature["label_features"],
                "label",
                self.config[REGULARIZATION_CONSTANT],
                self.config[DENSE_DIM]["label"],
            )
        self._tf_layers["ffnn.text"] = layers.Ffnn(
            self.config[HIDDEN_LAYERS_SIZES_TEXT],
            self.config[DROPRATE],
            self.config[REGULARIZATION_CONSTANT],
            "text_intent" if self.config[SHARE_HIDDEN_LAYERS] else "text",
        )
        if self.config[LABEL_CLASSIFICATION]:
            self._tf_layers["ffnn.label"] = layers.Ffnn(
                self.config[HIDDEN_LAYERS_SIZES_LABEL],
                self.config[DROPRATE],
                self.config[REGULARIZATION_CONSTANT],
                "text_intent" if self.config[SHARE_HIDDEN_LAYERS] else "label",
            )
        self._tf_layers["transformer"] = (
            TransformerEncoder(
>>>>>>> 24a82427
                self.config[NUM_TRANSFORMER_LAYERS],
                self.config[TRANSFORMER_SIZE],
                self.config[NUM_HEADS],
                self.config[TRANSFORMER_SIZE] * 4,
                self.config[MAX_SEQ_LENGTH],
                self.config[REGULARIZATION_CONSTANT],
                dropout_rate=self.config[DROPRATE],
                attention_dropout_rate=self.config[DROPRATE_ATTENTION],
                unidirectional=self.config[UNIDIRECTIONAL_ENCODER],
<<<<<<< HEAD
                name=f"{name}_encoder",
=======
                use_key_relative_position=self.config[KEY_RELATIVE_ATTENTION],
                use_value_relative_position=self.config[VALUE_RELATIVE_ATTENTION],
                max_relative_position=self.config[MAX_RELATIVE_POSITION],
                name="text_encoder",
>>>>>>> 24a82427
            )
            if self.config[NUM_TRANSFORMER_LAYERS] > 0
            else lambda x, mask, training: x
        )

<<<<<<< HEAD
    def _prepare_mask_lm_layers(self, name: Text) -> None:
        self._tf_layers[f"{name}_input_mask"] = tf_layers.InputMask()
        self._tf_layers[f"embed.{name}_lm_mask"] = tf_layers.Embed(
            self.config[EMBED_DIM],
            self.config[C2],
            f"{name}_lm_mask",
            self.config[SIMILARITY_TYPE],
        )
        self._tf_layers[f"embed.{name}_golden_token"] = tf_layers.Embed(
            self.config[EMBED_DIM],
            self.config[C2],
            f"{name}_golden_token",
            self.config[SIMILARITY_TYPE],
        )
        self._tf_layers[f"loss.{name}_mask"] = tf_layers.DotProductLoss(
=======
    def _prepare_mask_lm_layers(self) -> None:
        self._tf_layers["input_mask"] = layers.InputMask()
        self._tf_layers["embed.lm_mask"] = layers.Embed(
            self.config[EMBED_DIM],
            self.config[REGULARIZATION_CONSTANT],
            "lm_mask",
            self.config[SIMILARITY_TYPE],
        )
        self._tf_layers["embed.golden_token"] = layers.Embed(
            self.config[EMBED_DIM],
            self.config[REGULARIZATION_CONSTANT],
            "golden_token",
            self.config[SIMILARITY_TYPE],
        )
        self._tf_layers["loss.mask"] = layers.DotProductLoss(
>>>>>>> 24a82427
            self.config[NUM_NEG],
            self.config[LOSS_TYPE],
            self.config[MU_POS],
            self.config[MU_NEG],
            self.config[USE_MAX_SIM_NEG],
            self.config[NEG_MARGIN_SCALE],
            self.config[SCALE_LOSS],
            # set to 1 to get deterministic behaviour
            parallel_iterations=1 if self.random_seed is not None else 1000,
        )

<<<<<<< HEAD
    def _prepare_label_classification_layers(self) -> None:
        self._tf_layers["embed.text"] = tf_layers.Embed(
=======
    def _prepare_intent_classification_layers(self) -> None:
        self._tf_layers["embed.text"] = layers.Embed(
>>>>>>> 24a82427
            self.config[EMBED_DIM],
            self.config[REGULARIZATION_CONSTANT],
            "text",
            self.config[SIMILARITY_TYPE],
        )
        self._tf_layers["embed.label"] = layers.Embed(
            self.config[EMBED_DIM],
            self.config[REGULARIZATION_CONSTANT],
            "label",
            self.config[SIMILARITY_TYPE],
        )
        self._tf_layers["loss.label"] = layers.DotProductLoss(
            self.config[NUM_NEG],
            self.config[LOSS_TYPE],
            self.config[MU_POS],
            self.config[MU_NEG],
            self.config[USE_MAX_SIM_NEG],
            self.config[NEG_MARGIN_SCALE],
            self.config[SCALE_LOSS],
            # set to 1 to get deterministic behaviour
            parallel_iterations=1 if self.random_seed is not None else 1000,
        )

    def _prepare_entity_recognition_layers(self) -> None:
        self._tf_layers["embed.logits"] = layers.Embed(
            self._num_tags, self.config[REGULARIZATION_CONSTANT], "logits"
        )
        self._tf_layers["crf"] = layers.CRF(
            self._num_tags, self.config[REGULARIZATION_CONSTANT]
        )
        self._tf_layers["crf_f1_score"] = tfa.metrics.F1Score(
            num_classes=self._num_tags - 1,  # `0` prediction is not a prediction
            average="micro",
        )

    @staticmethod
    def _get_sequence_lengths(mask: tf.Tensor) -> tf.Tensor:
        return tf.cast(tf.reduce_sum(mask[:, :, 0], 1), tf.int32)

    def _combine_sparse_dense_features(
        self,
        features: List[Union[np.ndarray, tf.Tensor, tf.SparseTensor]],
        mask: tf.Tensor,
        name: Text,
        sparse_dropout: bool = False,
    ) -> tf.Tensor:

        dense_features = []

        for f in features:
            if isinstance(f, tf.SparseTensor):
                if sparse_dropout:
                    _f = self._tf_layers[f"sparse_dropout.{name}"](f, self._training)
                else:
                    _f = f
                dense_features.append(self._tf_layers[f"sparse_to_dense.{name}"](_f))
            else:
                dense_features.append(f)

        return tf.concat(dense_features, axis=-1) * mask

    def _features_as_seq_ids(
        self, features: List[Union[np.ndarray, tf.Tensor, tf.SparseTensor]], name: Text,
    ) -> tf.Tensor:
        # if there are dense features it's enough
        for f in features:
            if not isinstance(f, tf.SparseTensor):
                return tf.stop_gradient(f)

        # we need dense labels for negative sampling
        for f in features:
            if isinstance(f, tf.SparseTensor):
                return tf.stop_gradient(
                    self._tf_layers[f"sparse_to_dense_ids.{name}"](f)
                )

    def _create_bow(
        self,
        features: List[Union[tf.Tensor, tf.SparseTensor]],
        mask: tf.Tensor,
        name: Text,
        sparse_dropout: bool = False,
    ) -> tf.Tensor:

        x = self._combine_sparse_dense_features(features, mask, name, sparse_dropout)
<<<<<<< HEAD
        x = tf.reduce_sum(x, 1)  # convert to bag-of-words
=======
        x = tf.reduce_sum(x, axis=1)
>>>>>>> 24a82427
        return self._tf_layers[f"ffnn.{name}"](x, self._training)

    def _create_sequence(
        self,
        features: List[Union[tf.Tensor, tf.SparseTensor]],
        mask: tf.Tensor,
        name: Text,
        masked_lm_loss: bool = False,
        sequence_ids: bool = False,
    ) -> Tuple[tf.Tensor, tf.Tensor, Optional[tf.Tensor], Optional[tf.Tensor]]:
        if sequence_ids:
            x_seq_ids = self._features_as_seq_ids(features, name)
        else:
            x_seq_ids = None

        x = self._combine_sparse_dense_features(
            features, mask, name, sparse_dropout=self.config[SPARSE_INPUT_DROPOUT]
        )

        pre = self._tf_layers[f"ffnn.{name}"](x, self._training)

        if masked_lm_loss:
            pre, lm_mask_bool = self._tf_layers[f"{name}_input_mask"](
                pre, mask, self._training
            )
        else:
            lm_mask_bool = None

        transformed = self._tf_layers[f"{name}_transformer"](
            pre, 1 - mask, self._training
        )
        transformed = tfa.activations.gelu(transformed)

        return transformed, x, x_seq_ids, lm_mask_bool

    def _create_all_labels(self) -> Tuple[tf.Tensor, tf.Tensor]:
        all_label_ids = self.tf_label_data["label_ids"][0]
        x = self._create_bow(
            self.tf_label_data["label_features"],
            self.tf_label_data["label_mask"][0],
            self.label_name,
        )
        all_labels_embed = self._tf_layers["embed.label"](x)

        return all_label_ids, all_labels_embed

    @staticmethod
    def _last_token(x: tf.Tensor, sequence_lengths: tf.Tensor) -> tf.Tensor:
        last_index = tf.maximum(0, sequence_lengths - 1)
        idxs = tf.stack([tf.range(tf.shape(last_index)[0]), last_index], axis=1)
        return tf.gather_nd(x, idxs)

    def _mask_loss(
        self,
        a_transformed: tf.Tensor,
        a: tf.Tensor,
        a_seq_ids: tf.Tensor,
        lm_mask_bool: tf.Tensor,
        name: Text,
    ) -> tf.Tensor:
        # make sure there is at least one element in the mask
        lm_mask_bool = tf.cond(
            tf.reduce_any(lm_mask_bool),
            lambda: lm_mask_bool,
            lambda: tf.scatter_nd([[0, 0, 0]], [True], tf.shape(lm_mask_bool)),
        )

        lm_mask_bool = tf.squeeze(lm_mask_bool, -1)
        a_t_masked = tf.boolean_mask(a_transformed, lm_mask_bool)
        a_masked = tf.boolean_mask(a, lm_mask_bool)
        a_masked_ids = tf.boolean_mask(a_seq_ids, lm_mask_bool)

        a_t_masked_embed = self._tf_layers[f"embed.{name}_lm_mask"](a_t_masked)
        a_masked_embed = self._tf_layers[f"embed.{name}_golden_token"](a_masked)

        return self._tf_layers[f"loss.{name}_mask"](
            a_t_masked_embed,
            a_masked_embed,
            a_masked_ids,
            a_masked_embed,
            a_masked_ids,
        )

    def _label_loss(
        self, a: tf.Tensor, b: tf.Tensor, label_ids: tf.Tensor
    ) -> tf.Tensor:
        all_label_ids, all_labels_embed = self._create_all_labels()

        a_embed = self._tf_layers["embed.text"](a)
        b_embed = self._tf_layers["embed.label"](b)

        return self._tf_layers["loss.label"](
            a_embed, b_embed, label_ids, all_labels_embed, all_label_ids
        )

    def _entity_loss(
        self, a: tf.Tensor, c: tf.Tensor, mask: tf.Tensor, sequence_lengths
    ) -> Tuple[tf.Tensor, tf.Tensor]:

        # remove cls token
        sequence_lengths = sequence_lengths - 1
        c = tf.cast(c[:, :, 0], tf.int32)

        logits = self._tf_layers["embed.logits"](a)

        # should call first to build weights
        pred_ids = self._tf_layers["crf"](logits, sequence_lengths)
        loss = self._tf_layers["crf"].loss(logits, c, sequence_lengths)

        # TODO check that f1 calculation is correct
        # calculate f1 score for train predictions
        mask_bool = tf.cast(mask[:, :, 0], tf.bool)
        # pick only non padding values and flatten sequences
        c_masked = tf.boolean_mask(c, mask_bool)
        pred_ids_masked = tf.boolean_mask(pred_ids, mask_bool)
        # set `0` prediction to not a prediction
        c_masked_1 = tf.one_hot(c_masked - 1, self._num_tags - 1)
        pred_ids_masked_1 = tf.one_hot(pred_ids_masked - 1, self._num_tags - 1)

        f1 = self._tf_layers["crf_f1_score"](c_masked_1, pred_ids_masked_1)

        return loss, f1

    def batch_loss(
        self, batch_in: Union[Tuple[tf.Tensor], Tuple[np.ndarray]]
    ) -> tf.Tensor:
        tf_batch_data = self.batch_to_model_data_format(batch_in, self.data_signature)

        mask_text = tf_batch_data["text_mask"][0]
        sequence_lengths = self._get_sequence_lengths(mask_text)

        (
            text_transformed,
            text_in,
            text_seq_ids,
            lm_mask_bool_text,
        ) = self._create_sequence(
            tf_batch_data["text_features"],
            mask_text,
            self.text_name,
            self.config[MASKED_LM],
            sequence_ids=True,
        )

        losses = []

        if self.config[MASKED_LM]:
            loss, acc = self._mask_loss(
                text_transformed, text_in, text_seq_ids, lm_mask_bool_text, "text"
            )
            self.mask_loss.update_state(loss)
            self.mask_acc.update_state(acc)
            losses.append(loss)

        if self.config[INTENT_CLASSIFICATION]:
            # get _cls_ vector for intent classification
            cls = self._last_token(text_transformed, sequence_lengths)

            label_ids = tf_batch_data["label_ids"][0]
            label = self._create_bow(
                tf_batch_data["label_features"],
                tf_batch_data["label_mask"][0],
                self.label_name,
            )
            loss, acc = self._label_loss(cls, label, label_ids)
            self.intent_loss.update_state(loss)
            self.response_acc.update_state(acc)
            losses.append(loss)

        if self.config[ENTITY_RECOGNITION]:
            tags = tf_batch_data["tag_ids"][0]

            loss, f1 = self._entity_loss(
                text_transformed, tags, mask_text, sequence_lengths
            )
            self.entity_loss.update_state(loss)
            self.entity_f1.update_state(f1)
            losses.append(loss)

        return tf.math.add_n(losses)

    def batch_predict(
        self, batch_in: Union[Tuple[tf.Tensor], Tuple[np.ndarray]]
    ) -> Dict[Text, tf.Tensor]:
        tf_batch_data = self.batch_to_model_data_format(
            batch_in, self.predict_data_signature
        )

        mask_text = tf_batch_data["text_mask"][0]
        sequence_lengths = self._get_sequence_lengths(mask_text)

        text_transformed, _, _, _ = self._create_sequence(
            tf_batch_data["text_features"], mask_text, self.text_name
        )

        out = {}
        if self.config[INTENT_CLASSIFICATION]:
            if self.all_labels_embed is None:
                _, self.all_labels_embed = self._create_all_labels()

            # get _cls_ vector for intent classification
            cls = self._last_token(text_transformed, sequence_lengths)
            cls_embed = self._tf_layers["embed.text"](cls)

            sim_all = self._tf_layers["loss.label"].sim(
                cls_embed[:, tf.newaxis, :], self.all_labels_embed[tf.newaxis, :, :]
            )
            scores = self._tf_layers["loss.label"].confidence_from_sim(
                sim_all, self.config[SIMILARITY_TYPE]
            )
            out["i_scores"] = scores

        if self.config[ENTITY_RECOGNITION]:
            logits = self._tf_layers["embed.logits"](text_transformed)
            pred_ids = self._tf_layers["crf"](logits, sequence_lengths - 1)
            out["e_ids"] = pred_ids

        return out


# pytype: enable=key-error<|MERGE_RESOLUTION|>--- conflicted
+++ resolved
@@ -261,9 +261,9 @@
 
         self.data_example = None
 
-        self.label_key = (
-            "label_ids" if self.component_config[INTENT_CLASSIFICATION] else None
-        )
+    @property
+    def label_key(self):
+        return "label_ids" if self.component_config[INTENT_CLASSIFICATION] else None
 
     @staticmethod
     def model_class() -> Any:
@@ -495,7 +495,7 @@
                 if label_id_dict:
                     label_ids.append(label_id_dict[e.get(label_attribute)])
 
-            if self.component_config[ENTITY_RECOGNITION] and tag_id_dict:
+            if self.component_config.get(ENTITY_RECOGNITION) and tag_id_dict:
                 if self.component_config[BILOU_FLAG]:
                     _tags = bilou_utils.tags_to_ids(e, tag_id_dict)
                 else:
@@ -580,25 +580,23 @@
     ) -> None:
         """Train the embedding intent classifier on a data set."""
 
-        logger.debug("Started training embedding classifier.")
-
         # set numpy random seed
         np.random.seed(self.component_config[RANDOM_SEED])
 
         model_data = self.preprocess_train_data(training_data)
         if model_data.is_empty():
             logger.error(
-                "Can not train DIET classifier. No data was provided. "
-                "Skipping training of the classifier."
+                f"Can not train '{self.__class__.__name__}'. No data was provided. "
+                f"Skipping training of the classifier."
             )
             return
 
-        if self.component_config[INTENT_CLASSIFICATION]:
+        if self.component_config.get(INTENT_CLASSIFICATION):
             if not self._check_enough_labels(model_data):
                 logger.error(
-                    "Can not train intent classifier. "
-                    "Need at least 2 different intent classes. "
-                    "Skipping training of classifier."
+                    f"Can not train '{self.__class__.__name__}'. "
+                    f"Need at least 2 different intent classes. "
+                    f"Skipping training of classifier."
                 )
                 return
 
@@ -1004,12 +1002,7 @@
         name: Text,
         reg_lambda: float,
         dense_dim: int,
-<<<<<<< HEAD
     ) -> None:
-=======
-    ) -> Optional[layers.DenseForSparse]:
-
->>>>>>> 24a82427
         sparse = False
         dense = False
         for is_sparse, shape in feature_signatures:
@@ -1022,36 +1015,29 @@
                 dense_dim = shape[-1]
 
         if sparse:
-<<<<<<< HEAD
-            self._tf_layers[f"sparse_to_dense.{name}"] = tf_layers.DenseForSparse(
-=======
-            return layers.DenseForSparse(
->>>>>>> 24a82427
+            self._tf_layers[f"sparse_to_dense.{name}"] = layers.DenseForSparse(
                 units=dense_dim, reg_lambda=reg_lambda, name=name
             )
             if not dense:
                 # create dense labels for the input to use in negative sampling
-                self._tf_layers[
-                    f"sparse_to_dense_ids.{name}"
-                ] = tf_layers.DenseForSparse(
+                self._tf_layers[f"sparse_to_dense_ids.{name}"] = layers.DenseForSparse(
                     units=2, trainable=False, name=f"sparse_to_dense_ids.{name}"
                 )
 
-<<<<<<< HEAD
     def _prepare_input_layers(self, name: Text) -> None:
-        self._tf_layers[f"sparse_dropout.{name}"] = tf_layers.SparseDropout(
+        self._tf_layers[f"sparse_dropout.{name}"] = layers.SparseDropout(
             rate=self.config[DROPRATE]
         )
         self._prepare_sparse_dense_layers(
             self.data_signature[f"{name}_features"],
             name,
-            self.config[C2],
+            self.config[REGULARIZATION_CONSTANT],
             self.config[DENSE_DIM][name],
         )
-        self._tf_layers[f"ffnn.{name}"] = tf_layers.Ffnn(
+        self._tf_layers[f"ffnn.{name}"] = layers.Ffnn(
             self.config[HIDDEN_LAYERS_SIZES][name],
             self.config[DROPRATE],
-            self.config[C2],
+            self.config[REGULARIZATION_CONSTANT],
             name,
         )
 
@@ -1059,41 +1045,7 @@
         self._prepare_input_layers(name)
 
         self._tf_layers[f"{name}_transformer"] = (
-            tf_layers.TransformerEncoder(
-=======
-    def _prepare_sequence_layers(self) -> None:
-        self._tf_layers["sparse_dropout"] = layers.SparseDropout(
-            rate=self.config[DROPRATE]
-        )
-        self._tf_layers["sparse_to_dense.text"] = self._create_sparse_dense_layer(
-            self.data_signature["text_features"],
-            "text",
-            self.config[REGULARIZATION_CONSTANT],
-            self.config[DENSE_DIM]["text"],
-        )
-        if self.config[LABEL_CLASSIFICATION]:
-            self._tf_layers["sparse_to_dense.label"] = self._create_sparse_dense_layer(
-                self.data_signature["label_features"],
-                "label",
-                self.config[REGULARIZATION_CONSTANT],
-                self.config[DENSE_DIM]["label"],
-            )
-        self._tf_layers["ffnn.text"] = layers.Ffnn(
-            self.config[HIDDEN_LAYERS_SIZES_TEXT],
-            self.config[DROPRATE],
-            self.config[REGULARIZATION_CONSTANT],
-            "text_intent" if self.config[SHARE_HIDDEN_LAYERS] else "text",
-        )
-        if self.config[LABEL_CLASSIFICATION]:
-            self._tf_layers["ffnn.label"] = layers.Ffnn(
-                self.config[HIDDEN_LAYERS_SIZES_LABEL],
-                self.config[DROPRATE],
-                self.config[REGULARIZATION_CONSTANT],
-                "text_intent" if self.config[SHARE_HIDDEN_LAYERS] else "label",
-            )
-        self._tf_layers["transformer"] = (
             TransformerEncoder(
->>>>>>> 24a82427
                 self.config[NUM_TRANSFORMER_LAYERS],
                 self.config[TRANSFORMER_SIZE],
                 self.config[NUM_HEADS],
@@ -1103,52 +1055,30 @@
                 dropout_rate=self.config[DROPRATE],
                 attention_dropout_rate=self.config[DROPRATE_ATTENTION],
                 unidirectional=self.config[UNIDIRECTIONAL_ENCODER],
-<<<<<<< HEAD
-                name=f"{name}_encoder",
-=======
                 use_key_relative_position=self.config[KEY_RELATIVE_ATTENTION],
                 use_value_relative_position=self.config[VALUE_RELATIVE_ATTENTION],
                 max_relative_position=self.config[MAX_RELATIVE_POSITION],
-                name="text_encoder",
->>>>>>> 24a82427
+                name=f"{name}_encoder",
             )
             if self.config[NUM_TRANSFORMER_LAYERS] > 0
             else lambda x, mask, training: x
         )
 
-<<<<<<< HEAD
     def _prepare_mask_lm_layers(self, name: Text) -> None:
-        self._tf_layers[f"{name}_input_mask"] = tf_layers.InputMask()
-        self._tf_layers[f"embed.{name}_lm_mask"] = tf_layers.Embed(
+        self._tf_layers[f"{name}_input_mask"] = layers.InputMask()
+        self._tf_layers[f"embed.{name}_lm_mask"] = layers.Embed(
             self.config[EMBED_DIM],
-            self.config[C2],
+            self.config[REGULARIZATION_CONSTANT],
             f"{name}_lm_mask",
             self.config[SIMILARITY_TYPE],
         )
-        self._tf_layers[f"embed.{name}_golden_token"] = tf_layers.Embed(
+        self._tf_layers[f"embed.{name}_golden_token"] = layers.Embed(
             self.config[EMBED_DIM],
-            self.config[C2],
+            self.config[REGULARIZATION_CONSTANT],
             f"{name}_golden_token",
             self.config[SIMILARITY_TYPE],
         )
-        self._tf_layers[f"loss.{name}_mask"] = tf_layers.DotProductLoss(
-=======
-    def _prepare_mask_lm_layers(self) -> None:
-        self._tf_layers["input_mask"] = layers.InputMask()
-        self._tf_layers["embed.lm_mask"] = layers.Embed(
-            self.config[EMBED_DIM],
-            self.config[REGULARIZATION_CONSTANT],
-            "lm_mask",
-            self.config[SIMILARITY_TYPE],
-        )
-        self._tf_layers["embed.golden_token"] = layers.Embed(
-            self.config[EMBED_DIM],
-            self.config[REGULARIZATION_CONSTANT],
-            "golden_token",
-            self.config[SIMILARITY_TYPE],
-        )
-        self._tf_layers["loss.mask"] = layers.DotProductLoss(
->>>>>>> 24a82427
+        self._tf_layers[f"loss.{name}_mask"] = layers.DotProductLoss(
             self.config[NUM_NEG],
             self.config[LOSS_TYPE],
             self.config[MU_POS],
@@ -1160,13 +1090,8 @@
             parallel_iterations=1 if self.random_seed is not None else 1000,
         )
 
-<<<<<<< HEAD
     def _prepare_label_classification_layers(self) -> None:
-        self._tf_layers["embed.text"] = tf_layers.Embed(
-=======
-    def _prepare_intent_classification_layers(self) -> None:
         self._tf_layers["embed.text"] = layers.Embed(
->>>>>>> 24a82427
             self.config[EMBED_DIM],
             self.config[REGULARIZATION_CONSTANT],
             "text",
@@ -1252,11 +1177,7 @@
     ) -> tf.Tensor:
 
         x = self._combine_sparse_dense_features(features, mask, name, sparse_dropout)
-<<<<<<< HEAD
-        x = tf.reduce_sum(x, 1)  # convert to bag-of-words
-=======
-        x = tf.reduce_sum(x, axis=1)
->>>>>>> 24a82427
+        x = tf.reduce_sum(x, axis=1)  # convert to bag-of-words
         return self._tf_layers[f"ffnn.{name}"](x, self._training)
 
     def _create_sequence(
