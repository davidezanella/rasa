--- conflicted
+++ resolved
@@ -106,13 +106,7 @@
             y = self.transform_labels_str2num(labels)
             X = np.stack(
                 [
-<<<<<<< HEAD
                     self._get_sentence_features(example)
-=======
-                    train_utils.sequence_to_sentence_features(
-                        example.get_dense_features(TEXT)
-                    )
->>>>>>> 05a637f5
                     for example in training_data.intent_examples
                 ]
             )
@@ -129,7 +123,7 @@
                 self.clf.fit(X, y)
 
     def _get_sentence_features(self, message: Message) -> np.ndarray:
-        _, sentence_features = message.get_dense_features(TEXT, [], [])
+        _, sentence_features = message.get_dense_features(TEXT, [])
         return sentence_features[0]
 
     def _num_cv_splits(self, y) -> int:
@@ -174,13 +168,8 @@
             intent = None
             intent_ranking = []
         else:
-<<<<<<< HEAD
             X = self._get_sentence_features(message).reshape(1, -1)
-=======
-            X = train_utils.sequence_to_sentence_features(
-                message.get_dense_features(TEXT)
-            ).reshape(1, -1)
->>>>>>> 05a637f5
+
             intent_ids, probabilities = self.predict(X)
             intents = self.transform_labels_num2str(np.ravel(intent_ids))
             # `predict` returns a matrix as it is supposed
