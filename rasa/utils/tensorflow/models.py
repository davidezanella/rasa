import datetime

import tensorflow as tf
import numpy as np
import logging
from collections import defaultdict
from typing import List, Text, Dict, Tuple, Union, Optional, Callable, Any

from tensorflow_core.python.ops.summary_ops_v2 import ResourceSummaryWriter
from tqdm import tqdm
from rasa.utils.common import is_logging_disabled
from rasa.utils.tensorflow.model_data import RasaModelData, FeatureSignature
from rasa.utils.tensorflow.constants import (
    SEQUENCE,
    TENSORBOARD_LOG_LEVEL,
    WARMUP_PROPORTION,
    PICK_MULTIPLIER,
    WARMUP_EPOCHS,
    END_MULTIPLIER,
    DECAY_POWER,
    DECAY_EPOCHS,
)


logger = logging.getLogger(__name__)


TENSORBOARD_LOG_LEVELS = ["epoch", "minibatch"]


# noinspection PyMethodOverriding
class RasaModel(tf.keras.models.Model):
    """Completely override all public methods of keras Model.

    Cannot be used as tf.keras.Model
    """

    def __init__(
        self,
        random_seed: Optional[int] = None,
        tensorboard_log_dir: Optional[Text] = None,
        tensorboard_log_level: Optional[Text] = "epoch",
        **kwargs,
    ) -> None:
        """Initialize the RasaModel.

        Args:
            random_seed: set the random seed to get reproducible results
        """
        super().__init__(**kwargs)

        self.total_loss = tf.keras.metrics.Mean(name="t_loss")
        self.metrics_to_log = ["t_loss"]

        self._training = None  # training phase should be defined when building a graph

        self._predict_function = None

        self.random_seed = random_seed

        self.train_summary_writer = None
        self.test_summary_writer = None
        self.model_summary_file = None
        self.tensorboard_log_on_epochs = True

        self._set_up_tensorboard_writer(tensorboard_log_level, tensorboard_log_dir)

    def _set_up_tensorboard_writer(
        self, tensorboard_log_level: Text, tensorboard_log_dir: Optional[Text] = None
    ) -> None:
        if tensorboard_log_dir is not None:
            if tensorboard_log_level not in TENSORBOARD_LOG_LEVELS:
                raise ValueError(
                    f"Provided '{TENSORBOARD_LOG_LEVEL}' ('{tensorboard_log_level}') "
                    f"is invalid! Valid values are: {TENSORBOARD_LOG_LEVELS}"
                )

            self.tensorboard_log_on_epochs = tensorboard_log_level == "epoch"

            current_time = datetime.datetime.now().strftime("%Y%m%d-%H%M%S")
            class_name = self.__class__.__name__

            train_log_dir = f"{tensorboard_log_dir}/{class_name}/{current_time}/train"
            test_log_dir = f"{tensorboard_log_dir}/{class_name}/{current_time}/test"

            self.train_summary_writer = tf.summary.create_file_writer(train_log_dir)
            self.test_summary_writer = tf.summary.create_file_writer(test_log_dir)

            self.model_summary_file = (
                f"{tensorboard_log_dir}/{class_name}/{current_time}/model_summary.txt"
            )

    def batch_loss(
        self, batch_in: Union[Tuple[tf.Tensor], Tuple[np.ndarray]]
    ) -> tf.Tensor:
        raise NotImplementedError

    def batch_predict(
        self, batch_in: Union[Tuple[tf.Tensor], Tuple[np.ndarray]]
    ) -> Dict[Text, tf.Tensor]:
        raise NotImplementedError

    def fit(
        self,
        model_data: RasaModelData,
        epochs: int,
        batch_size: Union[List[int], int],
        evaluate_on_num_examples: int,
        evaluate_every_num_epochs: int,
        batch_strategy: Text,
        learning_schedule: Optional[Dict[Text, Any]] = None,
        silent: bool = False,
        eager: bool = False,
    ) -> None:
        """Fit model data"""

        tf.random.set_seed(self.random_seed)
        np.random.seed(self.random_seed)

        disable = silent or is_logging_disabled()

        evaluation_model_data = None
        if evaluate_on_num_examples > 0:
            if not disable:
                logger.info(
                    f"Validation accuracy is calculated every "
                    f"{evaluate_every_num_epochs} epochs."
                )

            model_data, evaluation_model_data = model_data.split(
                evaluate_on_num_examples, self.random_seed
            )

        (
            train_dataset_function,
            tf_train_on_batch_function,
        ) = self._get_tf_train_functions(eager, model_data, batch_strategy)
        (
            evaluation_dataset_function,
            tf_evaluation_on_batch_function,
        ) = self._get_tf_evaluation_functions(eager, evaluation_model_data)

        val_results = {}  # validation is not performed every epoch
        progress_bar = tqdm(range(epochs), desc="Epochs", disable=disable)

        training_steps = 0
        learning_schedule = self._update_learning_schedule(learning_schedule, epochs)

        for epoch in progress_bar:
            epoch_batch_size = self.linearly_increasing_batch_size(
                epoch, batch_size, epochs
            )
            learning_multiplier = self._learning_multiplier(learning_schedule, epoch)

            training_steps = self._batch_loop(
                train_dataset_function,
                tf_train_on_batch_function,
                epoch_batch_size,
                True,
                training_steps,
                learning_multiplier,
                self.train_summary_writer,
            )

            if self.tensorboard_log_on_epochs:
                self._log_metrics_for_tensorboard(epoch, self.train_summary_writer)

            postfix_dict = self._get_metric_results()

            if evaluate_on_num_examples > 0:
                if self._should_evaluate(evaluate_every_num_epochs, epochs, epoch):
                    self._batch_loop(
                        evaluation_dataset_function,
                        tf_evaluation_on_batch_function,
                        epoch_batch_size,
                        False,
                        training_steps,
                        writer=self.test_summary_writer,
                    )

                    if self.tensorboard_log_on_epochs:
                        self._log_metrics_for_tensorboard(
                            epoch, self.test_summary_writer
                        )

                    val_results = self._get_metric_results(prefix="val_")

                postfix_dict.update(val_results)

            progress_bar.set_postfix(postfix_dict)

        if self.model_summary_file is not None:
            self._write_model_summary()

        self._training = None  # training phase should be defined when building a graph
        if not disable:
            logger.info("Finished training.")

    def train_on_batch(
        self,
        batch_in: Union[Tuple[tf.Tensor], Tuple[np.ndarray]],
        learning_multiplier: tf.Tensor,
    ) -> None:
        """Train on batch"""

<<<<<<< HEAD
        with tf.GradientTape() as tape:
            total_loss = self._total_batch_loss(batch_in) * learning_multiplier
=======
        with tf.GradientTape(persistent=True) as tape:
            prediction_loss = self.batch_loss(batch_in)
            regularization_loss = tf.math.add_n(self.losses)
            total_loss = prediction_loss + regularization_loss

        self.total_loss.update_state(total_loss)

        prediction_gradients = tape.gradient(prediction_loss, self.trainable_variables)
        regularization_gradients = tape.gradient(
            regularization_loss, self.trainable_variables
        )
        del tape

        gradients = []
        for pred_grad, reg_grad in zip(prediction_gradients, regularization_gradients):
            if pred_grad is not None and reg_grad is not None:
                # remove regularization gradient for variables
                # that don't have prediction gradient
                gradients.append(
                    pred_grad
                    + tf.where(pred_grad > 0, reg_grad, tf.zeros_like(reg_grad))
                )
            else:
                gradients.append(pred_grad)
>>>>>>> 93caea0d

        self.optimizer.apply_gradients(zip(gradients, self.trainable_variables))

    def build_for_predict(
        self, predict_data: RasaModelData, eager: bool = False
    ) -> None:
        self._training = False  # needed for tf graph mode
        self._predict_function = self._get_tf_call_model_function(
            predict_data.as_tf_dataset, self.batch_predict, eager, "prediction"
        )

    def predict(self, predict_data: RasaModelData) -> Dict[Text, tf.Tensor]:
        if self._predict_function is None:
            logger.debug("There is no tensorflow prediction graph.")
            self.build_for_predict(predict_data)

        # Prepare a single batch of size 1
        batch_in = predict_data.prepare_batch(start=0, end=1)

        self._training = False  # needed for eager mode
        return self._predict_function(batch_in)

    def save(self, model_file_name: Text) -> None:
        self.save_weights(model_file_name, save_format="tf")

    @classmethod
    def load(
        cls, model_file_name: Text, model_data_example: RasaModelData, *args, **kwargs
    ) -> "RasaModel":
        logger.debug("Loading the model ...")
        # create empty model
        model = cls(*args, **kwargs)
        # need to train on 1 example to build weights of the correct size
        model.fit(
            model_data_example,
            epochs=1,
            batch_size=1,
            evaluate_every_num_epochs=0,
            evaluate_on_num_examples=0,
            batch_strategy=SEQUENCE,
            silent=True,  # don't confuse users with training output
            eager=True,  # no need to build tf graph, eager is faster here
        )
        # load trained weights
        model.load_weights(model_file_name)

        logger.debug("Finished loading the model.")
        return model

    @staticmethod
    def _update_learning_schedule(
        learning_schedule: Dict[Text, Any], epochs: int
    ) -> Dict[Text, Any]:
        if learning_schedule and learning_schedule.get(WARMUP_EPOCHS) is None:
            learning_schedule[WARMUP_EPOCHS] = (
                learning_schedule[WARMUP_PROPORTION] * epochs
            )
        if learning_schedule and learning_schedule.get(DECAY_EPOCHS) is None:
            learning_schedule[DECAY_EPOCHS] = epochs - learning_schedule[WARMUP_EPOCHS]

        return learning_schedule

    @staticmethod
    def _learning_multiplier(
        learning_schedule: Dict[Text, Any], epoch: int
    ) -> tf.Tensor:
        if not learning_schedule:
            return tf.constant(1.0)

        if epoch < learning_schedule[WARMUP_EPOCHS]:
            multiplier = (
                learning_schedule[PICK_MULTIPLIER]
                * float(epoch + 1)
                / float(learning_schedule[WARMUP_EPOCHS])
            )
        elif epoch > learning_schedule[DECAY_EPOCHS] + learning_schedule[WARMUP_EPOCHS]:
            multiplier = learning_schedule[END_MULTIPLIER]
        else:
            relative_time = float(epoch - learning_schedule[WARMUP_EPOCHS]) / float(
                learning_schedule[DECAY_EPOCHS]
            )
            multiplier = (
                (learning_schedule[PICK_MULTIPLIER] - learning_schedule[END_MULTIPLIER])
                * (1 - relative_time) ** learning_schedule[DECAY_POWER]
                + learning_schedule[END_MULTIPLIER]
            )

        return tf.constant(multiplier)

    def _total_batch_loss(
        self, batch_in: Union[Tuple[tf.Tensor], Tuple[np.ndarray]]
    ) -> tf.Tensor:
        """Calculate total loss"""

        prediction_loss = self.batch_loss(batch_in)
        regularization_loss = tf.math.add_n(self.losses)
        total_loss = prediction_loss + regularization_loss
        self.total_loss.update_state(total_loss)

        return total_loss

    def _batch_loop(
        self,
        dataset_function: Callable,
        call_model_function: Callable,
        batch_size: int,
        training: bool,
        step: int,
        learning_multiplier: Optional[tf.Tensor] = None,
        writer: Optional[ResourceSummaryWriter] = None,
    ) -> int:
        """Run on batches"""

        self.reset_metrics()

        self._training = training  # needed for eager mode
        for batch_in in dataset_function(batch_size):
            if self._training:
                call_model_function(batch_in, learning_multiplier)
            else:
                call_model_function(batch_in)

            if not self.tensorboard_log_on_epochs:
                self._log_metrics_for_tensorboard(step, writer)

            step += 1

        return step

    def _get_tf_call_model_function(
        self,
        dataset_function: Callable,
        call_model_function: Callable,
        eager: bool,
        phase: Text,
    ) -> Callable:
        """Convert functions to tensorflow functions"""

        if eager:
            return call_model_function

        logger.debug(f"Building tensorflow {phase} graph...")

        init_dataset = dataset_function(1)
        learning_multiplier = tf.constant(0.0)

        if self._training:
            input_signature = [
                init_dataset.element_spec,
                tf.TensorSpec.from_tensor(learning_multiplier),
            ]
        else:
            input_signature = [init_dataset.element_spec]

        tf_call_model_function = tf.function(call_model_function, input_signature)

        if self._training:
            tf_call_model_function(next(iter(init_dataset)), learning_multiplier)
        else:
            tf_call_model_function(next(iter(init_dataset)))

        logger.debug(f"Finished building tensorflow {phase} graph.")

        return tf_call_model_function

    def _get_tf_train_functions(
        self, eager: bool, model_data: RasaModelData, batch_strategy: Text
    ) -> Tuple[Callable, Callable]:
        """Create train tensorflow functions"""

        def train_dataset_function(_batch_size: int) -> tf.data.Dataset:
            return model_data.as_tf_dataset(_batch_size, batch_strategy, shuffle=True)

        self._training = True  # needed for tf graph mode
        return (
            train_dataset_function,
            self._get_tf_call_model_function(
                train_dataset_function, self.train_on_batch, eager, "train"
            ),
        )

    def _get_tf_evaluation_functions(
        self, eager: bool, evaluation_model_data: Optional[RasaModelData]
    ) -> Tuple[Optional[Callable], Optional[Callable]]:
        """Create evaluation tensorflow functions"""

        if evaluation_model_data is None:
            return None, None

        def evaluation_dataset_function(_batch_size: int) -> tf.data.Dataset:
            return evaluation_model_data.as_tf_dataset(
                _batch_size, SEQUENCE, shuffle=False
            )

        self._training = False  # needed for tf graph mode
        return (
            evaluation_dataset_function,
            self._get_tf_call_model_function(
                evaluation_dataset_function, self._total_batch_loss, eager, "evaluation"
            ),
        )

    def _get_metric_results(self, prefix: Optional[Text] = None) -> Dict[Text, Text]:
        """Get the metrics results"""
        prefix = prefix or ""

        return {
            f"{prefix}{metric.name}": f"{metric.result().numpy():.3f}"
            for metric in self.metrics
            if metric.name in self.metrics_to_log
        }

    def _log_metrics_for_tensorboard(
        self, step: int, writer: Optional[ResourceSummaryWriter] = None
    ) -> None:
        if writer is not None:
            with writer.as_default():
                for metric in self.metrics:
                    if metric.name in self.metrics_to_log:
                        tf.summary.scalar(metric.name, metric.result(), step=step)

    @staticmethod
    def _should_evaluate(
        evaluate_every_num_epochs: int, epochs: int, current_epoch: int
    ) -> bool:
        return (
            current_epoch == 0
            or (current_epoch + 1) % evaluate_every_num_epochs == 0
            or (current_epoch + 1) == epochs
        )

    @staticmethod
    def batch_to_model_data_format(
        batch: Union[Tuple[tf.Tensor], Tuple[np.ndarray]],
        data_signature: Dict[Text, List[FeatureSignature]],
    ) -> Dict[Text, List[tf.Tensor]]:
        """Convert input batch tensors into batch data format.

        Batch contains any number of batch data. The order is equal to the
        key-value pairs in session data. As sparse data were converted into indices,
        data, shape before, this methods converts them into sparse tensors. Dense data
        is kept.
        """

        batch_data = defaultdict(list)

        idx = 0
        for k, signature in data_signature.items():
            for is_sparse, shape in signature:
                if is_sparse:
                    # explicitly substitute last dimension in shape with known
                    # static value
                    batch_data[k].append(
                        tf.SparseTensor(
                            batch[idx],
                            batch[idx + 1],
                            [batch[idx + 2][0], batch[idx + 2][1], shape[-1]],
                        )
                    )
                    idx += 3
                else:
                    if isinstance(batch[idx], tf.Tensor):
                        batch_data[k].append(batch[idx])
                    else:
                        # convert to Tensor
                        batch_data[k].append(tf.constant(batch[idx], dtype=tf.float32))
                    idx += 1

        return batch_data

    @staticmethod
    def linearly_increasing_batch_size(
        epoch: int, batch_size: Union[List[int], int], epochs: int
    ) -> int:
        """Linearly increase batch size with every epoch.

        The idea comes from https://arxiv.org/abs/1711.00489.
        """

        if not isinstance(batch_size, list):
            return int(batch_size)

        if epochs > 1:
            return int(
                batch_size[0] + epoch * (batch_size[1] - batch_size[0]) / (epochs - 1)
            )
        else:
            return int(batch_size[0])

    def _write_model_summary(self):
        total_number_of_variables = np.sum(
            [np.prod(v.shape) for v in self.trainable_variables]
        )
        layers = [
            f"{layer.name} ({layer.dtype.name}) "
            f"[{'x'.join(str(s) for s in layer.shape)}]"
            for layer in self.trainable_variables
        ]
        layers.reverse()

        with open(self.model_summary_file, "w") as file:
            file.write("Variables: name (type) [shape]\n\n")
            for layer in layers:
                file.write(layer)
                file.write("\n")
            file.write("\n")
            file.write(f"Total size of variables: {total_number_of_variables}")

    def compile(self, *args, **kwargs) -> None:
        raise Exception(
            "This method should neither be called nor implemented in our code."
        )

    def evaluate(self, *args, **kwargs) -> None:
        raise Exception(
            "This method should neither be called nor implemented in our code."
        )

    def test_on_batch(self, *args, **kwargs) -> None:
        raise Exception(
            "This method should neither be called nor implemented in our code."
        )

    def predict_on_batch(self, *args, **kwargs) -> None:
        raise Exception(
            "This method should neither be called nor implemented in our code."
        )

    def fit_generator(self, *args, **kwargs) -> None:
        raise Exception(
            "This method should neither be called nor implemented in our code."
        )

    def evaluate_generator(self, *args, **kwargs) -> None:
        raise Exception(
            "This method should neither be called nor implemented in our code."
        )

    def predict_generator(self, *args, **kwargs) -> None:
        raise Exception(
            "This method should neither be called nor implemented in our code."
        )<|MERGE_RESOLUTION|>--- conflicted
+++ resolved
@@ -203,10 +203,6 @@
     ) -> None:
         """Train on batch"""
 
-<<<<<<< HEAD
-        with tf.GradientTape() as tape:
-            total_loss = self._total_batch_loss(batch_in) * learning_multiplier
-=======
         with tf.GradientTape(persistent=True) as tape:
             prediction_loss = self.batch_loss(batch_in)
             regularization_loss = tf.math.add_n(self.losses)
@@ -225,13 +221,13 @@
             if pred_grad is not None and reg_grad is not None:
                 # remove regularization gradient for variables
                 # that don't have prediction gradient
-                gradients.append(
-                    pred_grad
-                    + tf.where(pred_grad > 0, reg_grad, tf.zeros_like(reg_grad))
+                grad = pred_grad + tf.where(
+                    pred_grad > 0, reg_grad, tf.zeros_like(reg_grad)
                 )
             else:
-                gradients.append(pred_grad)
->>>>>>> 93caea0d
+                grad = pred_grad
+
+            gradients.append(grad * learning_multiplier)
 
         self.optimizer.apply_gradients(zip(gradients, self.trainable_variables))
 
