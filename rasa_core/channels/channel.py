import inspect
import json
from multiprocessing import Queue
from threading import Thread
from typing import Text, List, Dict, Any, Optional, Callable, Iterable

from flask import Blueprint, jsonify, request, Flask, Response

from rasa_core import utils
from rasa_core.constants import DOCS_BASE_URL

try:
    from urlparse import urljoin
except ImportError:
    from urllib.parse import urljoin


class UserMessage(object):
    """Represents an incoming message.

     Includes the channel the responses should be sent to."""

    DEFAULT_SENDER_ID = "default"

    def __init__(self,
                 text: Optional[Text],
                 output_channel: Optional['OutputChannel'] = None,
                 sender_id: Text = None,
                 parse_data: Dict[Text, Any] = None,
                 input_channel: Text = None
                 ) -> None:
        if text:
            self.text = text.strip()
        else:
            self.text = text

        if output_channel is not None:
            self.output_channel = output_channel
        else:
            self.output_channel = CollectingOutputChannel()

        if sender_id is not None:
            self.sender_id = str(sender_id)
        else:
            self.sender_id = self.DEFAULT_SENDER_ID

        self.input_channel = input_channel

        self.parse_data = parse_data


def register(input_channels: List['InputChannel'],
             app: Flask,
             on_new_message: Callable[[UserMessage], None],
             route: Text
             ) -> None:
    for channel in input_channels:
        p = urljoin(route, channel.url_prefix())
        app.register_blueprint(channel.blueprint(on_new_message), url_prefix=p)


def button_to_string(button, idx=0):
    """Create a string representation of a button."""

    title = button.pop('title', '')

    if 'payload' in button:
        payload = " ({})".format(button.pop('payload'))
    else:
        payload = ""

    # if there are any additional attributes, we append them to the output
    if button:
        details = " - {}".format(json.dumps(button, sort_keys=True))
    else:
        details = ""

    button_string = "{idx}: {title}{payload}{details}".format(
        idx=idx + 1,
        title=title,
        payload=payload,
        details=details)

    return button_string


def element_to_string(element, idx=0):
    """Create a string representation of an element."""

    title = element.pop('title', '')

    element_string = "{idx}: {title} - {element}".format(
        idx=idx + 1,
        title=title,
        element=json.dumps(element, sort_keys=True))

    return element_string


class InputChannel(object):

    @classmethod
    def name(cls):
        """Every input channel needs a name to identify it."""
        return cls.__name__

    @classmethod
    def from_credentials(cls, credentials):
        return cls()

    def url_prefix(self):
        return self.name()

    def blueprint(self, on_new_message: Callable[[UserMessage], None]) -> None:
        """Defines a Flask blueprint.

        The blueprint will be attached to a running flask server and handel
        incoming routes it registered for."""
        raise NotImplementedError(
            "Component listener needs to provide blueprint.")

    @classmethod
    def raise_missing_credentials_exception(cls):
        raise Exception("To use the {} input channel, you need to "
                        "pass a credentials file using '--credentials'. "
                        "The argument should be a file path pointing to"
                        "a yml file containing the {} authentication"
                        "information. Details in the docs: "
                        "{}/connectors/#{}-setup".
                        format(cls.name(), cls.name(),
                               DOCS_BASE_URL, cls.name()))


class OutputChannel(object):
    """Output channel base class.

    Provides sane implementation of the send methods
    for text only output channels."""

    @classmethod
    def name(cls):
        """Every output channel needs a name to identify it."""
        return cls.__name__

    def send_response(self, recipient_id: Text,
                      message: Dict[Text, Any]) -> None:
        """Send a message to the client."""

        if message.get("elements"):
            self.send_custom_message(recipient_id, message.get("elements"))

        if message.get("quick_replies"):
            self.send_quick_replies(recipient_id,
                                    message.get("text"),
                                    message.get("quick_replies"))

        elif message.get("buttons"):
            self.send_text_with_buttons(recipient_id,
                                        message.get("text"),
                                        message.get("buttons"))
        elif message.get("text"):
            self.send_text_message(recipient_id,
                                   message.get("text"))

        # if there is an image we handle it separately as an attachment
        if message.get("image"):
            self.send_image_url(recipient_id, message.get("image"))

        if message.get("attachment"):
            self.send_attachment(recipient_id, message.get("attachment"))

    def send_text_message(self, recipient_id: Text, message: Text) -> None:
        """Send a message through this channel."""

        raise NotImplementedError("Output channel needs to implement a send "
                                  "message for simple texts.")

    def send_image_url(self, recipient_id: Text, image_url: Text) -> None:
        """Sends an image. Default will just post the url as a string."""

        self.send_text_message(recipient_id, "Image: {}".format(image_url))

    def send_attachment(self, recipient_id: Text, attachment: Text) -> None:
        """Sends an attachment. Default will just post as a string."""

        self.send_text_message(recipient_id,
                               "Attachment: {}".format(attachment))

    def send_text_with_buttons(self,
                               recipient_id: Text,
                               message: Text,
                               buttons: List[Dict[Text, Any]],
                               **kwargs: Any) -> None:
        """Sends buttons to the output.

        Default implementation will just post the buttons as a string."""

        self.send_text_message(recipient_id, message)
        for idx, button in enumerate(buttons):
            button_msg = button_to_string(button, idx)
            self.send_text_message(recipient_id, button_msg)

<<<<<<< HEAD
    def send_quick_replies(self, recipient_id, message, buttons, **kwargs):
        # type: (Text, Text, List[Dict[Text, Any]], Any) -> None
        """Sends quick replies to the output.

        Default implementation will just post the buttons as a string."""

        self.send_text_message(recipient_id, message)
        for idx, button in enumerate(buttons):
            button_msg = button_to_string(button, idx)
            self.send_text_message(recipient_id, button_msg)

    def send_custom_message(self, recipient_id, elements):
        # type: (Text, Iterable[Dict[Text, Any]]) -> None
=======
    def send_custom_message(self,
                            recipient_id: Text,
                            elements: Iterable[Dict[Text, Any]]) -> None:
>>>>>>> 2b072e56
        """Sends elements to the output.

        Default implementation will just post the elements as a string."""

        for element in elements:
            element_msg = "{title} : {subtitle}".format(
                title=element.get('title', ''),
                subtitle=element.get('subtitle', ''))
            self.send_text_with_buttons(
                recipient_id, element_msg, element.get('buttons', []))


class CollectingOutputChannel(OutputChannel):
    """Output channel that collects send messages in a list

    (doesn't send them anywhere, just collects them)."""

    def __init__(self):
        self.messages = []

    @classmethod
    def name(cls):
        return "collector"

    @staticmethod
    def _message(recipient_id,
                 text=None,
                 image=None,
                 buttons=None,
                 attachment=None):
        """Create a message object that will be stored."""

        obj = {
            "recipient_id": recipient_id,
            "text": text,
            "image": image,
            "buttons": buttons,
            "attachment": attachment
        }

        # filter out any values that are `None`
        return utils.remove_none_values(obj)

    def latest_output(self):
        if self.messages:
            return self.messages[-1]
        else:
            return None

    def _persist_message(self, message):
        self.messages.append(message)

    def send_text_message(self, recipient_id, message):
        for message_part in message.split("\n\n"):
            self._persist_message(self._message(recipient_id,
                                                text=message_part))

    def send_text_with_buttons(self, recipient_id, message, buttons, **kwargs):
        self._persist_message(self._message(recipient_id,
                                            text=message,
                                            buttons=buttons))

    def send_image_url(self, recipient_id: Text, image_url: Text) -> None:
        """Sends an image. Default will just post the url as a string."""

        self._persist_message(self._message(recipient_id,
                                            image=image_url))

    def send_attachment(self, recipient_id: Text, attachment: Text) -> None:
        """Sends an attachment. Default will just post as a string."""

        self._persist_message(self._message(recipient_id,
                                            attachment=attachment))


class QueueOutputChannel(CollectingOutputChannel):
    """Output channel that collects send messages in a list

    (doesn't send them anywhere, just collects them)."""

    @classmethod
    def name(cls):
        return "queue"

    def __init__(self, message_queue: Queue = None) -> None:
        self.messages = Queue() if not message_queue else message_queue

    def latest_output(self):
        raise NotImplemented("A queue doesn't allow to peek at messages.")

    def _persist_message(self, message):
        self.messages.put(message)


class RestInput(InputChannel):
    """A custom http input channel.

    This implementation is the basis for a custom implementation of a chat
    frontend. You can customize this to send messages to Rasa Core and
    retrieve responses from the agent."""

    @classmethod
    def name(cls):
        return "rest"

    @staticmethod
    def on_message_wrapper(on_new_message, text, queue, sender_id):
        collector = QueueOutputChannel(queue)

        message = UserMessage(text, collector, sender_id,
                              input_channel=RestInput.name())
        on_new_message(message)

        queue.put("DONE")

    def _extract_sender(self, req):
        return req.json.get("sender", None)

    # noinspection PyMethodMayBeStatic
    def _extract_message(self, req):
        return req.json.get("message", None)

    def stream_response(self, on_new_message, text, sender_id):
        from multiprocessing import Queue

        q = Queue()

        t = Thread(target=self.on_message_wrapper,
                   args=(on_new_message, text, q, sender_id))
        t.start()
        while True:
            response = q.get()
            if response == "DONE":
                break
            else:
                yield json.dumps(response) + "\n"

    def blueprint(self, on_new_message):
        custom_webhook = Blueprint(
            'custom_webhook_{}'.format(type(self).__name__),
            inspect.getmodule(self).__name__)

        @custom_webhook.route("/", methods=['GET'])
        def health():
            return jsonify({"status": "ok"})

        @custom_webhook.route("/webhook", methods=['POST'])
        def receive():
            sender_id = self._extract_sender(request)
            text = self._extract_message(request)
            should_use_stream = utils.bool_arg("stream", default=False)

            if should_use_stream:
                return Response(
                    self.stream_response(on_new_message, text, sender_id),
                    content_type='text/event-stream')
            else:
                collector = CollectingOutputChannel()
                on_new_message(UserMessage(text, collector, sender_id,
                                           input_channel=self.name()))
                return jsonify(collector.messages)

        return custom_webhook<|MERGE_RESOLUTION|>--- conflicted
+++ resolved
@@ -200,7 +200,6 @@
             button_msg = button_to_string(button, idx)
             self.send_text_message(recipient_id, button_msg)
 
-<<<<<<< HEAD
     def send_quick_replies(self, recipient_id, message, buttons, **kwargs):
         # type: (Text, Text, List[Dict[Text, Any]], Any) -> None
         """Sends quick replies to the output.
@@ -212,13 +211,9 @@
             button_msg = button_to_string(button, idx)
             self.send_text_message(recipient_id, button_msg)
 
-    def send_custom_message(self, recipient_id, elements):
-        # type: (Text, Iterable[Dict[Text, Any]]) -> None
-=======
     def send_custom_message(self,
                             recipient_id: Text,
                             elements: Iterable[Dict[Text, Any]]) -> None:
->>>>>>> 2b072e56
         """Sends elements to the output.
 
         Default implementation will just post the elements as a string."""
