--- conflicted
+++ resolved
@@ -45,11 +45,6 @@
 from rasa_nlu.training_data.loading import load_data, _guess_format
 from rasa_nlu.training_data.message import Message
 
-try:
-    FileNotFoundError
-except NameError:
-    FileNotFoundError = IOError
-
 # WARNING: This command line UI is using an external library
 # communicating with the shell - these functions are hard to test
 # automatically. If you change anything in here, please make sure to
@@ -91,15 +86,15 @@
     pass
 
 
-def _response_as_json(response: requests.Response) -> Dict[Text, Any]:
+def _response_as_json(result: requests.Response) -> Dict[Text, Any]:
     """Convert a HTTP response to json, raise exception if response failed."""
 
-    response.raise_for_status()
-
-    if response.encoding is None:
-        response.encoding = 'utf-8'
-
-    return response.json()
+    result.raise_for_status()
+
+    if result.encoding is None:
+        result.encoding = 'utf-8'
+
+    return result.json()
 
 
 async def send_message(
@@ -184,21 +179,6 @@
         return _response_as_json(r)
     except requests.exceptions.HTTPError:
         if is_new_action:
-<<<<<<< HEAD
-            warning_questions = [{
-                "name": "warning",
-                "type": "confirm",
-                "message": "WARNING: You have created a new action: '{}', "
-                           "which was not successfully executed. "
-                           "If this action does not return any events, "
-                           "you do not need to do anything. "
-                           "If this is a custom action which returns events, "
-                           "you are recommended to implement this action "
-                           "in your action server and try again."
-                           "".format(action_name)
-            }]
-            await _ask_questions(warning_questions, sender_id, endpoint)
-=======
             warning_questions = questionary.confirm(
                 "WARNING: You have created a new action: '{}', "
                 "which was not successfully executed. "
@@ -208,8 +188,7 @@
                 "you are recommended to implement this action "
                 "in your action server and try again."
                 "".format(action_name))
-            _ask_or_abort(warning_questions, sender_id, endpoint)
->>>>>>> 5fc0517d
+            await _ask_questions(warning_questions, sender_id, endpoint)
 
             payload = ActionExecuted(action_name).as_dict()
 
@@ -319,13 +298,8 @@
     return evts
 
 
-<<<<<<< HEAD
 async def _ask_questions(
-    questions: List[Dict[Text, Any]],
-=======
-def _ask_or_abort(
     questions: Union[Form, Question],
->>>>>>> 5fc0517d
     sender_id: Text,
     endpoint: EndpointConfig,
     is_abort: Callable[[Dict[Text, Any]], bool] = lambda x: False
@@ -336,15 +310,9 @@
     answers = {}
 
     while should_retry:
-<<<<<<< HEAD
-        answers = prompt(questions)
-        if not answers or is_abort(answers):
-            should_retry = await _ask_if_quit(sender_id, endpoint)
-=======
         answers = questions.ask()
         if answers is None or is_abort(answers):
-            should_retry = _ask_if_quit(sender_id, endpoint)
->>>>>>> 5fc0517d
+            should_retry = await _ask_if_quit(sender_id, endpoint)
         else:
             should_retry = False
     return answers
@@ -375,40 +343,16 @@
     sender_id: Text,
     endpoint: EndpointConfig
 ) -> Text:
-<<<<<<< HEAD
-    questions = [
-        {
-            "type": "input",
-            "name": "intent",
-            "message": "Please type the intent name",
-        }
-    ]
-    answers = await _ask_questions(questions, sender_id, endpoint)
-    return answers["intent"]
-=======
     question = questionary.text("Please type the intent name")
-    return _ask_or_abort(question, sender_id, endpoint)
->>>>>>> 5fc0517d
+    return await _ask_questions(question, sender_id, endpoint)
 
 
 async def _request_free_text_action(
     sender_id: Text,
     endpoint: EndpointConfig
 ) -> Text:
-<<<<<<< HEAD
-    questions = [
-        {
-            "type": "input",
-            "name": "action",
-            "message": "Please type the action name",
-        }
-    ]
-    answers = await _ask_questions(questions, sender_id, endpoint)
-    return answers["action"]
-=======
     question = questionary.text("Please type the action name")
-    return _ask_or_abort(question, sender_id, endpoint)
->>>>>>> 5fc0517d
+    return await _ask_questions(question, sender_id, endpoint)
 
 
 async def _request_selection_from_intent_list(
@@ -416,20 +360,8 @@
     sender_id: Text,
     endpoint: EndpointConfig
 ) -> Text:
-<<<<<<< HEAD
-    questions = [
-        {
-            "type": "list",
-            "name": "intent",
-            "message": "What intent is it?",
-            "choices": intent_list
-        }
-    ]
-    return (await _ask_questions(questions, sender_id, endpoint))["intent"]
-=======
     question = questionary.select("What intent is it?", choices=intent_list)
-    return _ask_or_abort(question, sender_id, endpoint)
->>>>>>> 5fc0517d
+    return await _ask_questions(question, sender_id, endpoint)
 
 
 async def _request_fork_point_from_list(
@@ -437,22 +369,10 @@
     sender_id: Text,
     endpoint: EndpointConfig
 ) -> Text:
-<<<<<<< HEAD
-    questions = [
-        {
-            "type": "list",
-            "name": "fork",
-            "message": "Before which user message do you want to fork?",
-            "choices": forks
-        }
-    ]
-    return (await _ask_questions(questions, sender_id, endpoint))["fork"]
-=======
     question = questionary.select(
         "Before which user message do you want to fork?",
         choices=forks)
-    return _ask_or_abort(question, sender_id, endpoint)
->>>>>>> 5fc0517d
+    return await _ask_questions(question, sender_id, endpoint)
 
 
 async def _request_fork_from_user(
@@ -690,21 +610,10 @@
                for a in sorted_actions]
 
     choices = [{"name": "<create new action>", "value": OTHER_ACTION}] + choices
-<<<<<<< HEAD
-    questions = [{
-        "name": "action",
-        "type": "list",
-        "message": "What is the next action of the bot?",
-        "choices": choices
-    }]
-    answers = await _ask_questions(questions, sender_id, endpoint)
-    action_name = answers["action"]
-=======
     question = questionary.select("What is the next action of the bot?",
                                   choices)
 
-    action_name = _ask_or_abort(question, sender_id, endpoint)
->>>>>>> 5fc0517d
+    action_name = await _ask_questions(question, sender_id, endpoint)
     is_new_action = action_name == OTHER_ACTION
 
     if is_new_action:
@@ -896,13 +805,13 @@
 
     listen = False
     while not listen:
-        response = await request_prediction(endpoint, sender_id)
-        predictions = response.get("scores")
+        result = await request_prediction(endpoint, sender_id)
+        predictions = result.get("scores")
         probabilities = [prediction["score"] for prediction in predictions]
         pred_out = int(np.argmax(probabilities))
         action_name = predictions[pred_out].get("action")
-        policy = response.get("policy")
-        confidence = response.get("confidence")
+        policy = result.get("policy")
+        confidence = result.get("confidence")
 
         await _print_history(sender_id, endpoint)
         await _plot_trackers(sender_ids, plot_file, endpoint,
@@ -941,14 +850,14 @@
                                 ) -> None:
     """A wrong action prediction got corrected, update core's tracker."""
 
-    response = await send_action(endpoint,
-                                 sender_id,
-                                 corrected_action,
-                                 is_new_action=is_new_action)
+    result = await send_action(endpoint,
+                               sender_id,
+                               corrected_action,
+                               is_new_action=is_new_action)
 
     if finetune:
         await send_finetune(endpoint,
-                            response.get("tracker", {}).get("events", []))
+                            result.get("tracker", {}).get("events", []))
 
 
 def _form_is_rejected(action_name, tracker):
@@ -972,21 +881,11 @@
 
     requested_slot = tracker.get("slots", {}).get(REQUESTED_SLOT)
 
-<<<<<<< HEAD
-    validation_questions = [{
-        "name": "validation",
-        "type": "confirm",
-        "message": "Should '{}' validate user input to fill "
-                   "the slot '{}'?".format(action_name, requested_slot)
-    }]
-    form_answers = await _ask_questions(validation_questions, sender_id,
-                                        endpoint)
-=======
     validation_questions = questionary.confirm(
         "Should '{}' validate user input to fill "
         "the slot '{}'?".format(action_name, requested_slot))
-    form_answers = _ask_or_abort(validation_questions, sender_id, endpoint)
->>>>>>> 5fc0517d
+    form_answers = await _ask_questions(validation_questions, sender_id,
+                                        endpoint)
 
     if not form_answers["validation"]:
         # notify form action to skip validation
@@ -995,19 +894,6 @@
 
     elif not tracker.get('active_form', {}).get('validate'):
         # handle contradiction with learned behaviour
-<<<<<<< HEAD
-        warning_questions = [{
-            "name": "warning",
-            "type": "confirm",
-            "message": "ERROR: FormPolicy predicted no form validation "
-                       "based on previous training stories. "
-                       "Make sure to remove contradictory stories "
-                       "from training data. "
-                       "Otherwise predicting no form validation "
-                       "will not work as expected."
-        }]
-        await _ask_questions(warning_questions, sender_id, endpoint)
-=======
         warning_question = questionary.confirm(
             "ERROR: FormPolicy predicted no form validation "
             "based on previous training stories. "
@@ -1016,8 +902,7 @@
             "Otherwise predicting no form validation "
             "will not work as expected.")
 
-        _ask_or_abort(warning_question, sender_id, endpoint)
->>>>>>> 5fc0517d
+        await _ask_questions(warning_question, sender_id, endpoint)
         # notify form action to validate an input
         await send_event(endpoint, sender_id,
                          {"event": "form_validation", "validate": True})
@@ -1035,28 +920,13 @@
 
     Returns `True` if the prediction is correct, `False` otherwise."""
 
-<<<<<<< HEAD
-    q = "The bot wants to run '{}', correct?".format(action_name)
-    questions = [
-        {
-            "type": "confirm",
-            "name": "action",
-            "message": q,
-        }
-    ]
-    answers = await _ask_questions(questions, sender_id, endpoint)
-
-    if not answers["action"]:
-        action_name, is_new_action = await _request_action_from_user(
-=======
     question = questionary.confirm(
         "The bot wants to run '{}', correct?".format(action_name))
 
-    is_correct = _ask_or_abort(question, sender_id, endpoint)
+    is_correct = await _ask_questions(question, sender_id, endpoint)
 
     if not is_correct:
-        action_name, is_new_action = _request_action_from_user(
->>>>>>> 5fc0517d
+        action_name, is_new_action = await _request_action_from_user(
             predictions, sender_id, endpoint)
     else:
         is_new_action = False
@@ -1074,17 +944,10 @@
         await _confirm_form_validation(action_name, tracker, endpoint,
                                        sender_id)
 
-<<<<<<< HEAD
-    if not answers["action"]:
+    if not is_correct:
         await _correct_wrong_action(action_name, endpoint, sender_id,
                                     finetune=finetune,
                                     is_new_action=is_new_action)
-=======
-    if not is_correct:
-        _correct_wrong_action(action_name, endpoint, sender_id,
-                              finetune=finetune,
-                              is_new_action=is_new_action)
->>>>>>> 5fc0517d
     else:
         await send_action(endpoint, sender_id, action_name, policy, confidence)
 
@@ -1135,26 +998,11 @@
               "".format(text, intent))
         return False
     else:
-<<<<<<< HEAD
-        q = ("Is the NLU classification for '{}' with intent "
-             "'{}' correct?".format(text, intent))
-
-        questions = [
-            {
-                "type": "confirm",
-                "name": "nlu",
-                "message": q,
-            }
-        ]
-        answers = await _ask_questions(questions, sender_id, endpoint)
-        return answers["nlu"]
-=======
         question = questionary.confirm(
             "Is the NLU classification for '{}' with intent '{}' correct?"
             "".format(text, intent))
 
-        return _ask_or_abort(question, sender_id, endpoint)
->>>>>>> 5fc0517d
+        return await _ask_questions(question, sender_id, endpoint)
 
 
 async def _validate_nlu(intents: List[Text],
@@ -1199,23 +1047,11 @@
     Returns the corrected entities"""
 
     entity_str = _as_md_message(latest_message.get("parse_data", {}))
-<<<<<<< HEAD
-    questions = [
-        {
-            "type": "input",
-            "name": "annotation",
-            "default": entity_str,
-            "message": q,
-        }
-    ]
-    answers = await _ask_questions(questions, sender_id, endpoint)
-=======
     question = questionary.text(
         "Please mark the entities using [value](type) notation",
         default=entity_str)
 
-    annotation = _ask_or_abort(question, sender_id, endpoint)
->>>>>>> 5fc0517d
+    annotation = await _ask_questions(question, sender_id, endpoint)
     # noinspection PyProtectedMember
     parsed = MarkdownReader()._parse_training_example(annotation)
     return parsed.get("entities", [])
@@ -1227,22 +1063,13 @@
 
     question = questionary.text("Next user input (Ctr-c to abort):")
 
-<<<<<<< HEAD
-    answers = await _ask_questions(questions, sender_id, endpoint,
-                                   lambda a: not a["message"])
-=======
-    message = _ask_or_abort(question, sender_id, endpoint,
-                            lambda a: not a)
->>>>>>> 5fc0517d
+    message = await _ask_questions(question, sender_id, endpoint,
+                                   lambda a: not a)
 
     if message == constants.USER_INTENT_RESTART:
         raise RestartConversation()
 
-<<<<<<< HEAD
-    await send_message(endpoint, sender_id, answers["message"])
-=======
-    send_message(endpoint, sender_id, message)
->>>>>>> 5fc0517d
+    await send_message(endpoint, sender_id, message)
 
 
 async def is_listening_for_message(sender_id: Text,
