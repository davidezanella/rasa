import os

from setuptools import setup, find_packages

here = os.path.abspath(os.path.dirname(__file__))

# Avoids IDE errors, but actual version is read from version.py
__version__ = None
with open("rasa/version.py") as f:
    exec (f.read())

# Get the long description from the README file
with open(os.path.join(here, "README.md"), encoding="utf-8") as f:
    long_description = f.read()

tests_requires = [
    "pytest~=4.5",
    "pytest-cov~=2.7",
    "pytest-localserver~=0.5.0",
    "pytest-sanic~=1.0.0",
    "responses~=0.9.0",
    "freezegun~=0.3.0",
    "nbsphinx>=0.3",
    "aioresponses~=0.6.0",
    "moto~=1.3.8",
]

install_requires = [
    "requests>=2.20",
    "boto3~=1.9",
    "matplotlib~=3.0",
    "simplejson~=3.16",
    "attrs>=18",
    "jsonpickle~=1.1",
    "redis~=3.3.5",
    "fakeredis~=1.0",
    "pymongo~=3.8",
    "numpy~=1.16",
    "scipy~=1.2",
    "tensorflow~=1.14.0",
    # setuptools comes from tensorboard requirement:
    # https://github.com/tensorflow/tensorboard/blob/1.14/tensorboard/pip_package/setup.py#L33
    "setuptools >= 41.0.0",
    "tensorflow-probability~=0.7.0",
    "tensor2tensor~=1.14.0",
    "apscheduler~=3.0",
    "tqdm~=4.0",
    "networkx~=2.3",
    "fbmessenger~=6.0",
    "pykwalify~=1.7.0",
    "coloredlogs~=10.0",
    "scikit-learn~=0.20.2",
    "ruamel.yaml~=0.15.0",
    "scikit-learn~=0.20.0",
    "slackclient~=1.3",
    "python-telegram-bot~=11.0",
    "twilio~=6.0",
    "webexteamssdk~=1.1",
    "mattermostwrapper~=2.0",
    "rocketchat_API~=0.6.0",
    "colorhash~=1.0",
    "pika~=1.0.0",
    "jsonschema~=2.6",
    "packaging~=19.0",
    "gevent~=1.4",
    "pytz~=2019.1",
    "python-dateutil~=2.8",
<<<<<<< HEAD
    "rasa-sdk~=1.2.0",
=======
    "rasa-sdk~=1.3.0a1",
>>>>>>> 0354dcf1
    "colorclass~=2.2",
    "terminaltables~=3.1",
    "sanic~=19.3.1",
    "sanic-cors~=0.9.0",
    "sanic-jwt~=1.3",
    "aiohttp~=3.5",
    "questionary>=1.1.0",
    "python-socketio~=4.0",
    "pydot~=1.4",
    "async_generator~=1.10",
    "SQLAlchemy~=1.3.0",
    "kafka-python~=1.4",
    "sklearn-crfsuite~=0.3.6",
    "PyJWT~=1.7",
]

extras_requires = {
    "test": tests_requires,
    "spacy": ["spacy>=2.1,<2.2"],
    "mitie": ["mitie"],
    "sql": ["psycopg2~=2.8.2", "SQLAlchemy~=1.3"],
}

setup(
    name="rasa",
    classifiers=[
        "Development Status :: 4 - Beta",
        "Intended Audience :: Developers",
        "License :: OSI Approved :: Apache Software License",
        # supported python versions
        "Programming Language :: Python",
        "Programming Language :: Python :: 3.5",
        "Programming Language :: Python :: 3.6",
        "Programming Language :: Python :: 3.7",
        "Topic :: Software Development :: Libraries",
    ],
    packages=find_packages(exclude=["tests", "tools", "docs", "contrib"]),
    entry_points={"console_scripts": ["rasa=rasa.__main__:main"]},
    version=__version__,
    install_requires=install_requires,
    tests_require=tests_requires,
    extras_require=extras_requires,
    include_package_data=True,
    description="Open source machine learning framework to automate text- and "
    "voice-based conversations: NLU, dialogue management, connect to "
    "Slack, Facebook, and more - Create chatbots and voice assistants",
    long_description=long_description,
    long_description_content_type="text/markdown",
    author="Rasa Technologies GmbH",
    author_email="hi@rasa.com",
    maintainer="Tom Bocklisch",
    maintainer_email="tom@rasa.com",
    license="Apache 2.0",
    keywords="nlp machine-learning machine-learning-library bot bots "
    "botkit rasa conversational-agents conversational-ai chatbot"
    "chatbot-framework bot-framework",
    url="https://rasa.com",
    download_url="https://github.com/RasaHQ/rasa/archive/{}.tar.gz"
    "".format(__version__),
    project_urls={
        "Bug Reports": "https://github.com/rasahq/rasa/issues",
        "Source": "https://github.com/rasahq/rasa",
    },
)

print ("\nWelcome to Rasa!")
print (
    "If you have any questions, please visit our documentation page: https://rasa.com/docs/"
)
print ("or join the community discussions on https://forum.rasa.com/")<|MERGE_RESOLUTION|>--- conflicted
+++ resolved
@@ -65,11 +65,7 @@
     "gevent~=1.4",
     "pytz~=2019.1",
     "python-dateutil~=2.8",
-<<<<<<< HEAD
-    "rasa-sdk~=1.2.0",
-=======
     "rasa-sdk~=1.3.0a1",
->>>>>>> 0354dcf1
     "colorclass~=2.2",
     "terminaltables~=3.1",
     "sanic~=19.3.1",
