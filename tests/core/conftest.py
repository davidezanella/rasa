--- conflicted
+++ resolved
@@ -6,11 +6,7 @@
 import pytest
 
 import rasa.utils.io
-<<<<<<< HEAD
-from rasa.core import server, train
-=======
 from rasa.core import train
->>>>>>> bff15241
 from rasa.core.agent import Agent
 from rasa.core.channels import CollectingOutputChannel, RestInput, channel
 from rasa.core.dispatcher import Dispatcher
