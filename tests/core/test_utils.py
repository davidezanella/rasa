import asyncio
import os
import pytest

import rasa.utils.io
from rasa.core import utils


@pytest.fixture(scope="session")
def loop():
    loop = asyncio.new_event_loop()
    asyncio.set_event_loop(loop)
    loop = rasa.utils.io.enable_async_loop_debugging(loop)
    yield loop
    loop.close()


def test_is_int():
    assert utils.is_int(1)
    assert utils.is_int(1.0)
    assert not utils.is_int(None)
    assert not utils.is_int(1.2)
    assert not utils.is_int("test")


def test_subsample_array_read_only():
    t = [1, 2, 3, 4, 5, 6, 7, 8, 9, 10]
    r = utils.subsample_array(t, 5, can_modify_incoming_array=False)

    assert len(r) == 5
    assert set(r).issubset(t)


def test_subsample_array():
    t = [1, 2, 3, 4, 5, 6, 7, 8, 9, 10]
    # this will modify the original array and shuffle it
    r = utils.subsample_array(t, 5)

    assert len(r) == 5
    assert set(r).issubset(t)


def test_on_hot():
    r = utils.one_hot(4, 6)
    assert (r[[0, 1, 2, 3, 5]] == 0).all()
    assert r[4] == 1


def test_on_hot_out_of_range():
    with pytest.raises(ValueError):
        utils.one_hot(4, 3)


def test_cap_length():
    assert utils.cap_length("mystring", 6) == "mys..."


def test_cap_length_without_ellipsis():
    assert utils.cap_length("mystring", 3, append_ellipsis=False) == "mys"


def test_cap_length_with_short_string():
    assert utils.cap_length("my", 3) == "my"


def test_read_lines():
    lines = utils.read_lines(
        "data/test_stories/stories.md", max_line_limit=2, line_pattern=r"\*.*"
    )

    lines = list(lines)

<<<<<<< HEAD
    assert len(lines) == 2


os.environ["USER_NAME"] = "user"
os.environ["PASS"] = "pass"


def test_read_yaml_string():
    config_without_env_var = """
    user: user
    password: pass
    """
    r = rasa.utils.io.read_yaml(config_without_env_var)
    assert r["user"] == "user" and r["password"] == "pass"


def test_read_yaml_string_with_env_var():
    config_with_env_var = """
    user: ${USER_NAME}
    password: ${PASS}
    """
    r = rasa.utils.io.read_yaml(config_with_env_var)
    assert r["user"] == "user" and r["password"] == "pass"


def test_read_yaml_string_with_multiple_env_vars_per_line():
    config_with_env_var = """
    user: ${USER_NAME} ${PASS}
    password: ${PASS}
    """
    r = rasa.utils.io.read_yaml(config_with_env_var)
    assert r["user"] == "user pass" and r["password"] == "pass"


def test_read_yaml_string_with_env_var_prefix():
    config_with_env_var_prefix = """
    user: db_${USER_NAME}
    password: db_${PASS}
    """
    r = rasa.utils.io.read_yaml(config_with_env_var_prefix)
    assert r["user"] == "db_user" and r["password"] == "db_pass"


def test_read_yaml_string_with_env_var_postfix():
    config_with_env_var_postfix = """
    user: ${USER_NAME}_admin
    password: ${PASS}_admin
    """
    r = rasa.utils.io.read_yaml(config_with_env_var_postfix)
    assert r["user"] == "user_admin" and r["password"] == "pass_admin"


def test_read_yaml_string_with_env_var_infix():
    config_with_env_var_infix = """
    user: db_${USER_NAME}_admin
    password: db_${PASS}_admin
    """
    r = rasa.utils.io.read_yaml(config_with_env_var_infix)
    assert r["user"] == "db_user_admin" and r["password"] == "db_pass_admin"


def test_read_yaml_string_with_env_var_not_exist():
    config_with_env_var_not_exist = """
    user: ${USER_NAME}
    password: ${PASSWORD}
    """
    with pytest.raises(ValueError):
        rasa.utils.io.read_yaml(config_with_env_var_not_exist)


@pytest.mark.parametrize("file, parents", [("A/test.md", "A"), ("A", "A")])
def test_file_in_path(file, parents):
    assert rasa.utils.io.is_subdirectory(file, parents)


@pytest.mark.parametrize(
    "file, parents", [("A", "A/B"), ("B", "A"), ("A/test.md", "A/B"), (None, "A")]
)
def test_file_not_in_path(file, parents):
    assert not rasa.utils.io.is_subdirectory(file, parents)


def test_pad_lists_to_size():
    list_x = [1, 2, 3]
    list_y = ["a", "b"]
    list_z = [None, None, None]

    assert utils.pad_lists_to_size(list_x, list_y) == (list_x, ["a", "b", None])
    assert utils.pad_lists_to_size(list_y, list_x, "c") == (["a", "b", "c"], list_x)
    assert utils.pad_lists_to_size(list_z, list_x) == (list_z, list_x)
=======
    assert len(lines) == 2
>>>>>>> 94ff730a
<|MERGE_RESOLUTION|>--- conflicted
+++ resolved
@@ -70,88 +70,7 @@
 
     lines = list(lines)
 
-<<<<<<< HEAD
     assert len(lines) == 2
-
-
-os.environ["USER_NAME"] = "user"
-os.environ["PASS"] = "pass"
-
-
-def test_read_yaml_string():
-    config_without_env_var = """
-    user: user
-    password: pass
-    """
-    r = rasa.utils.io.read_yaml(config_without_env_var)
-    assert r["user"] == "user" and r["password"] == "pass"
-
-
-def test_read_yaml_string_with_env_var():
-    config_with_env_var = """
-    user: ${USER_NAME}
-    password: ${PASS}
-    """
-    r = rasa.utils.io.read_yaml(config_with_env_var)
-    assert r["user"] == "user" and r["password"] == "pass"
-
-
-def test_read_yaml_string_with_multiple_env_vars_per_line():
-    config_with_env_var = """
-    user: ${USER_NAME} ${PASS}
-    password: ${PASS}
-    """
-    r = rasa.utils.io.read_yaml(config_with_env_var)
-    assert r["user"] == "user pass" and r["password"] == "pass"
-
-
-def test_read_yaml_string_with_env_var_prefix():
-    config_with_env_var_prefix = """
-    user: db_${USER_NAME}
-    password: db_${PASS}
-    """
-    r = rasa.utils.io.read_yaml(config_with_env_var_prefix)
-    assert r["user"] == "db_user" and r["password"] == "db_pass"
-
-
-def test_read_yaml_string_with_env_var_postfix():
-    config_with_env_var_postfix = """
-    user: ${USER_NAME}_admin
-    password: ${PASS}_admin
-    """
-    r = rasa.utils.io.read_yaml(config_with_env_var_postfix)
-    assert r["user"] == "user_admin" and r["password"] == "pass_admin"
-
-
-def test_read_yaml_string_with_env_var_infix():
-    config_with_env_var_infix = """
-    user: db_${USER_NAME}_admin
-    password: db_${PASS}_admin
-    """
-    r = rasa.utils.io.read_yaml(config_with_env_var_infix)
-    assert r["user"] == "db_user_admin" and r["password"] == "db_pass_admin"
-
-
-def test_read_yaml_string_with_env_var_not_exist():
-    config_with_env_var_not_exist = """
-    user: ${USER_NAME}
-    password: ${PASSWORD}
-    """
-    with pytest.raises(ValueError):
-        rasa.utils.io.read_yaml(config_with_env_var_not_exist)
-
-
-@pytest.mark.parametrize("file, parents", [("A/test.md", "A"), ("A", "A")])
-def test_file_in_path(file, parents):
-    assert rasa.utils.io.is_subdirectory(file, parents)
-
-
-@pytest.mark.parametrize(
-    "file, parents", [("A", "A/B"), ("B", "A"), ("A/test.md", "A/B"), (None, "A")]
-)
-def test_file_not_in_path(file, parents):
-    assert not rasa.utils.io.is_subdirectory(file, parents)
-
 
 def test_pad_lists_to_size():
     list_x = [1, 2, 3]
@@ -160,7 +79,4 @@
 
     assert utils.pad_lists_to_size(list_x, list_y) == (list_x, ["a", "b", None])
     assert utils.pad_lists_to_size(list_y, list_x, "c") == (["a", "b", "c"], list_x)
-    assert utils.pad_lists_to_size(list_z, list_x) == (list_z, list_x)
-=======
-    assert len(lines) == 2
->>>>>>> 94ff730a
+    assert utils.pad_lists_to_size(list_z, list_x) == (list_z, list_x)